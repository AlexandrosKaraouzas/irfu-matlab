--- conflicted
+++ resolved
@@ -1,5 +1,4 @@
 classdef EpochTT < GenericTimeArray
-<<<<<<< HEAD
 %EpochTT Class representing TT epoch (CDF TT2000), nanoseconds since 2000.
 %
 % EpochTT(t) - initialize class, where t can be:
@@ -14,22 +13,6 @@
 % this stuff is worth it, you can buy me a beer in return.   Yuri Khotyaintsev
 % ----------------------------------------------------------------------------
 
-=======
-  %EpochTT Class representing TT epoch (CDF TT2000), nanoseconds since 2000.
-  %
-  % EpochTT(t) - initialize class, where t can be:
-  %             - vector of seconds (double)
-  %             - vector of integer number (int64) of nanoseconds as TT2000
-  %             - UTC string array
-  
-  % ----------------------------------------------------------------------------
-  % "THE BEER-WARE LICENSE" (Revision 42):
-  % <yuri@irfu.se> wrote this file.  As long as you retain this notice you
-  % can do whatever you want with this stuff. If we meet some day, and you think
-  % this stuff is worth it, you can buy me a beer in return.   Yuri Khotyaintsev
-  % ----------------------------------------------------------------------------
-  
->>>>>>> 50b3ca43
   methods
     function obj = EpochTT(inp)
       if nargin==0, return, end
