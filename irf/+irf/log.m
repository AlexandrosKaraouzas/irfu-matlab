function r = log(logLevel,logMsg)
%IRF.LOG   Configurable log routine
%
% IRF.LOG(logLevel) - set the active log level. Default is 'warning'. 
%	Enough to specify only the first letter of the log level.
%	logLevel can be 'off','critical','warning','notice' or 'debug'
%
% IRF.LOG(logLevel,logMsg) - output log message logMsg in case the active
%		log level is larger or equal to logLevel. logMsg should be string.
%
% IRF.LOG('log_out',file)     - log output to file.
<<<<<<< HEAD
% IRF.LOG('log_out','screen') - log output to screen, default.
% IRF.LOG('log_out')          - return previously specified file or 'screen'.
=======
% IRF.LOG('log_out','screen') - log output to screen, default. 
% IRF.LOG('short') - output short messages, without debug information
% except when in the debug mode.
% IRF.LOG('full') - output full messages with debug information [default]
>>>>>>> 6bbddc2b
%
% Example:
%   irf.log('log_out','/tmp/my_event.log'); % Log to '/tmp/my_event.log'.
%   irf.log('warning'); % set active log level to 'warning'
%                       % prints 'critical' and 'warning' messages
%   irf.log('critical','We should not end in this place of code.')
%   irf.log('warning','Two signals are interpolated')
%   logFile = irf.log('log_out'); % Get name of log file (or 'screen').
%
% See also: LOG_DEBUG_INIT

% internally log levels are represented by numbers
% 
% off = 0
% critical = 1
% warning = 2
% notice = 3
% debug = 4

persistent logOut loggingLevel outputShort

if isempty(loggingLevel),
    loggingLevel=2;
end
if isempty(logOut)
	logOut = 'screen';
end
if isempty(outputShort)
	outputShort = false;
end

if nargin == 0,
  if nargout, 
	  r = loggingLevel;
  else
    irf.log('warning',['Current logging level is ' num2str(loggingLevel)]);
  end
  return;
elseif nargin == 1, 
	if ischar(logLevel),
		switch logLevel(1)
			case 'o'
				loggingLevel = 0;
			case 'c'
				loggingLevel = 1;
			case 'w'
				loggingLevel = 2;
			case 'n'
				loggingLevel = 3;
			case 'd'
				loggingLevel = 4;
			case 's'
				outputShort = true;
			case 'f'
				outputShort = false;
			otherwise
              if(strcmp(logLevel, 'log_out'))
                % Return log_out (previously specified 'file' or 'screen')
                r = logOut;
                return;
              else
				irf.log('critical','Error! Unrecognized input, see help.');
				error('Unrecognized input.');
              end
		end
		irf.log('warning',['Active log level set to ''' ...
			log_level_to_msg(loggingLevel,'short') '''. ' ...
			log_level_to_msg(loggingLevel,'long')]);
	elseif isnumeric(logLevel)
		loggingLevel = logLevel;
		irf.log('warning',log_level_to_msg(loggingLevel,'long'));
	else
		irf.log('critical','Error! Single input parameter should be logLevel, see syntax.');
		error('Wrong syntax');
	end
	return;
end

if loggingLevel==0 % return if level is zero
	return;
end

if nargin == 2
	if ischar(logLevel)
		switch lower(logLevel(1))
			case 'c'
				logLevel = 1;
			case 'w'
				logLevel = 2;
			case 'n'
				logLevel = 3;
			case 'd'
				logLevel = 4;
			case 'l'
				if strcmpi(logLevel,'log_out'), % irf.log('log_out',file)
					logOut = logMsg;
					irf.log('warning',['Writing log to ' logOut]);
					return
				end
			otherwise
				irf.log('critical','Error! Unrecognized input, see help.');
				error('Unrecognized input.');
		end
		if logLevel > loggingLevel,
			return;
		end
	else
		irf.log('critical','Error! Unrecognized input, see help.');
		error('Unrecognized input.');
	end
else
	irf.log('critical','Error! Max 2 input parameters, see syntax.');
	error('Unrecognized input, max 2 input parameters.');
end	

if ~outputShort || ~strcmp(logOut,'screen') || (outputShort && logLevel==4),
	[sta,curr] = dbstack;
	% if irf.log is called from the main env, then use curr,
	% otherwise we are interested in callers name (curr+1)
	if curr == length(sta), idx = curr;
	else idx = curr +1;
	end
	logMarker = sprintf('%s(%d)',...
		sta(idx).name,...
		sta(idx).line);
	clear sta curr
end

if ~strcmp(logOut,'screen')
	fid = fopen(logOut,'a');
	if fid > 0
		dispStr = ['[' irf_time '][' logMarker '] ' logMsg];
		fprintf(fid,'%s\n',dispStr);
		fclose(fid);
	else
		logOut = 'screen';
		irf.log('critical',['Error! Cannot open output file ' logOut 'for writing'])
		irf.log('critical','Redirecting future output to screen.')
	end
else
	if outputShort && (logLevel ~= 4)
		debugStr = '';
	else
		debugStr = ['[' log_level_to_msg(logLevel,'short') ': ' logMarker '] '];
	end
	disp([repmat(' ',1,(logLevel-1)*2) ...% indentation space depending on level
		debugStr logMsg]);
end
end

function logMsg = log_level_to_msg(logLevel,flag)
% return string describing logLevel
% flag = 'short' (default) 1 > critical
% flag = 'long'            1 > Showing 'critical' messages.
	if nargin == 1,
		flag = 'short';
	end
	logMsg = ''; % default
	if ischar(flag)
		if strcmpi(flag,'short')
			if logLevel == 1,
				logMsg = 'critical';
			elseif logLevel == 2
				logMsg = 'warning';
			elseif logLevel == 3
				logMsg = 'notice';
			elseif logLevel == 4
				logMsg = 'debug';
			end
		elseif strcmpi(flag,'long')
			if logLevel == 1,
				logMsg = 'Showing ''critical'' log messages.';
			elseif logLevel == 2
				logMsg = 'Showing ''critical'' and ''warning'' messages.';
			elseif logLevel == 3
				logMsg = 'Showing ''critical'', ''warning'' and ''notice'' messages.';
			elseif logLevel == 4
				logMsg = 'Showing ''critical'', ''warning'', ''notice'' and ''debug'' messages.';
			end
		end
	end
end<|MERGE_RESOLUTION|>--- conflicted
+++ resolved
@@ -9,15 +9,11 @@
 %		log level is larger or equal to logLevel. logMsg should be string.
 %
 % IRF.LOG('log_out',file)     - log output to file.
-<<<<<<< HEAD
 % IRF.LOG('log_out','screen') - log output to screen, default.
 % IRF.LOG('log_out')          - return previously specified file or 'screen'.
-=======
-% IRF.LOG('log_out','screen') - log output to screen, default. 
 % IRF.LOG('short') - output short messages, without debug information
 % except when in the debug mode.
 % IRF.LOG('full') - output full messages with debug information [default]
->>>>>>> 6bbddc2b
 %
 % Example:
 %   irf.log('log_out','/tmp/my_event.log'); % Log to '/tmp/my_event.log'.
@@ -58,7 +54,7 @@
   return;
 elseif nargin == 1, 
 	if ischar(logLevel),
-		switch logLevel(1)
+		switch lower(logLevel(1)) % switch/case is case sensitive
 			case 'o'
 				loggingLevel = 0;
 			case 'c'
@@ -73,15 +69,15 @@
 				outputShort = true;
 			case 'f'
 				outputShort = false;
+			case 'l'
+				if(strcmp(logLevel, 'log_out'))
+					% Return log_out (previously specified 'file' or 'screen')
+					r = logOut;
+					return;
+				end
 			otherwise
-              if(strcmp(logLevel, 'log_out'))
-                % Return log_out (previously specified 'file' or 'screen')
-                r = logOut;
-                return;
-              else
 				irf.log('critical','Error! Unrecognized input, see help.');
 				error('Unrecognized input.');
-              end
 		end
 		irf.log('warning',['Active log level set to ''' ...
 			log_level_to_msg(loggingLevel,'short') '''. ' ...
