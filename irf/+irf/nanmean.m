function m = nanmean(x,dim,minDataFrac)
%IRF.NANMEAN Mean value, ignoring NaNs.
%   M = IRF.NANMEAN(X) returns the sample mean of X, treating NaNs as missing
%   values.  For vector input, M is the mean value of the non-NaN elements
%   in X.  For matrix input, M is a row vector containing the mean value of
%   non-NaN elements in each column.  For N-D arrays, IRF.NANMEAN operates
%   along the first non-singleton dimension.
%
%   IRF.NANMEAN(X,DIM) takes the mean along dimension DIM of X.
%
<<<<<<< HEAD
%   IRF.NANMEAN(X,DIM,MINDATAFRAC) specifies the minimum fraction of data (within each
%   1D sequence) that is allowed to be NaN. If the fraction is smaller, then
%   the resulting value is NaN.
%	  MINDATAFRAC=0, any number of NaNs is allowed. MINDATAFRAC=1, no NaN is allowed. 
=======
%   IRF.NANMEAN(X,DIM,MINDATAFRAC) specifies how large at least should be the fraction
% 	of data with respect to NaN. If fraction is less, then the resulting value is NaN.
%	MINDATAFRAC=0, any number of NaNs is allowed. MINDATAFRAC=1, no NaNs are allowed.
>>>>>>> 50b3ca43
%
%   See also MEAN
%
%	NANMEAN (without MINDATAFRAC argument) is also part of the Signal Processing Toolbox since Matlab R2013a.


if nargin == 2, minDataFrac = 0; end

% Find NaNs and set them to zero
nans = isnan(x);
x(nans) = 0;

<<<<<<< HEAD
if nargin == 1
  % Let "sum" deal with figuring out which dimension to use
  
  n = sum(~nans);   % Count non-NaNs.
  n(n==0) = NaN;    % Prevent divideByZero warnings
  
  % Sum up non-NaNs, and divide by the number of non-NaNs.
  m = sum(x) ./ n;
else   % nargin == 2 or 3
  n = sum(~nans,dim);  % Count non-NaNs.
  n(n==0) = NaN;       % Prevent divideByZero warnings
  
  % Sum up non-NaNs, and divide by the number of non-NaNs.
  m = sum(x,dim) ./ n;
  m(n < size(x,dim)*minDataFrac) = NaN;
=======
if nargin == 1 % let sum deal with figuring out which dimension to use
  % Count up non-NaNs.
  n = sum(~nans);
  n(n==0) = NaN; % prevent divideByZero warnings
  % Sum up non-NaNs, and divide by the number of non-NaNs.
  m = sum(x) ./ n;
else
  % Count up non-NaNs.
  n = sum(~nans,dim);
  n(n==0) = NaN; % prevent divideByZero warnings
  % Sum up non-NaNs, and divide by the number of non-NaNs.
  m = sum(x,dim) ./ n;
  m(n<size(x,dim)*minDataFrac) = NaN;
>>>>>>> 50b3ca43
end<|MERGE_RESOLUTION|>--- conflicted
+++ resolved
@@ -8,20 +8,16 @@
 %
 %   IRF.NANMEAN(X,DIM) takes the mean along dimension DIM of X.
 %
-<<<<<<< HEAD
 %   IRF.NANMEAN(X,DIM,MINDATAFRAC) specifies the minimum fraction of data (within each
 %   1D sequence) that is allowed to be NaN. If the fraction is smaller, then
 %   the resulting value is NaN.
-%	  MINDATAFRAC=0, any number of NaNs is allowed. MINDATAFRAC=1, no NaN is allowed. 
-=======
-%   IRF.NANMEAN(X,DIM,MINDATAFRAC) specifies how large at least should be the fraction
-% 	of data with respect to NaN. If fraction is less, then the resulting value is NaN.
-%	MINDATAFRAC=0, any number of NaNs is allowed. MINDATAFRAC=1, no NaNs are allowed.
->>>>>>> 50b3ca43
+%	  MINDATAFRAC=0 : Any number of NaNs is allowed.
+%     MINDATAFRAC=1 : No NaNs are allowed. 
 %
 %   See also MEAN
 %
-%	NANMEAN (without MINDATAFRAC argument) is also part of the Signal Processing Toolbox since Matlab R2013a.
+%	NANMEAN (without MINDATAFRAC argument) is also part of
+%   the Signal Processing Toolbox since Matlab R2013a.
 
 
 if nargin == 2, minDataFrac = 0; end
@@ -30,7 +26,6 @@
 nans = isnan(x);
 x(nans) = 0;
 
-<<<<<<< HEAD
 if nargin == 1
   % Let "sum" deal with figuring out which dimension to use
   
@@ -46,19 +41,4 @@
   % Sum up non-NaNs, and divide by the number of non-NaNs.
   m = sum(x,dim) ./ n;
   m(n < size(x,dim)*minDataFrac) = NaN;
-=======
-if nargin == 1 % let sum deal with figuring out which dimension to use
-  % Count up non-NaNs.
-  n = sum(~nans);
-  n(n==0) = NaN; % prevent divideByZero warnings
-  % Sum up non-NaNs, and divide by the number of non-NaNs.
-  m = sum(x) ./ n;
-else
-  % Count up non-NaNs.
-  n = sum(~nans,dim);
-  n(n==0) = NaN; % prevent divideByZero warnings
-  % Sum up non-NaNs, and divide by the number of non-NaNs.
-  m = sum(x,dim) ./ n;
-  m(n<size(x,dim)*minDataFrac) = NaN;
->>>>>>> 50b3ca43
 end