--- conflicted
+++ resolved
@@ -9,20 +9,6 @@
 	% TT=irf.TimeTable(filename) - load ascii time table from file
 	% TT=irf.TimeTable(ascii_text) - load time table from cell string array ascii_text
 	%
-<<<<<<< HEAD
-  % Methods: (see also help irf.TimeTable.(method))
-  %   TT  = add(TT,..)       add time interval to table, see help irf.TimeTable.add
-  %   out = ascii(TT)	       time table in ascii format
-  %   TT	= common(TT1,TT2)  return common elements
-  %   TT  = intersect(T1,T2) intersection of two time tables
-  %   N   = numel(TT)        number of time intervals
-  %   T2  = remove(T1,index) remove elements
-  %   T2  = select(T1,index) select elements
-  %   TT  = setdiff(T1,T2)   returns elements of T1 that are not in T2
-  %	  T2  = sort(T1)         sort according to start times
-  %   T2  = unique(T1)       return unique time table (sorted nonoverlapping intervals)
-  %    export_ascii(TT,filename)   export time table to ascii file
-=======
     % Methods: (see also help irf.TimeTable.(method))
 	%   TT  = add(TT,..)       add time interval to table, see help irf.TimeTable.add
 	%   out = ascii(TT)	       time table in ascii format
@@ -36,7 +22,6 @@
 	%   T2  = sort(T1)         sort according to start times
     %   T2  = unique(T1)       return unique time table (sorted nonoverlapping intervals)
     %    export_ascii(TT,filename)   export time table to ascii file
->>>>>>> e52d3f20
 	% 
 	% Examples:
 	%	TT = irf.TimeTable % initialize empty time table
