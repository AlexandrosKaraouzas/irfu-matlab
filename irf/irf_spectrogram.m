function [hout,hcb] = irf_spectrogram(varargin)
%function [hout,hcb] = irf_spectrogram(h,t,Pxx,F,dt,dF)
%IRF_SPECTROGRAM  plot spectrogram
%
% [h, hcb] = irf_spectrogram(h,specrec,'option1','option2',..)
% [h, hcb] = irf_spectrogram(h,t,Pxx,[f],[dt],[df])
%
% Input:
%          h   - axis handle
%          hcb - colorbar handle
%    specrec - structure including spectra
%              specrec.t  - time vector
%              specrec.f  - frequency vector (can be also matrix the size specrec.p)
%              specrec.p  - spectral density matrix (size(t)xsize(f))
%              specrec.dt - Description of the width of each separate spectrum in the plots. (Can be omitted)
%                           Specified in seconds. Multiple allowed forms:
%                           (1) Numeric value(s). Half-width of each spectrum.
%                               (a) scalar, or
%                               (b) 1D vector, one value for every spectrum.
%                           (2) Struct with fields .plus & .minus. Width before and after timestamp. The fields can be
%                               (a) scalar, or
%                               (b) 1D vector, one value for every spectrum.
%              specrec.df - vector of dF interval for every frequency f point (can be omitted)
%                           df can be structure with two vectors df.plus and df.minus
%                           (can be also matrix the size of specrec.p)
%              specrec.f_label   - label of f axis
%              specrec.p_label   - label of colorbar
%              specrec.plot_type - 'lin' or 'log'
%    options - 'lin' - plot spectrogram values in linear scale
%              'log' - (default) plot spectrogram values in log10 scale
%              'donotfitcolorbarlabel' - do not shrink colorbar label fonts to fit axes size
%              'donotshowcolorbar' - do not create a colorbar in plot
%
% See also IRF_POWERFFT

% ----------------------------------------------------------------------------
% "THE BEER-WARE LICENSE" (Revision 42):
% <yuri@irfu.se> wrote this file.  As long as you retain this notice you
% can do whatever you want with this stuff. If we meet some day, and you think
% this stuff is worth it, you can buy me a beer in return.   Yuri Khotyaintsev
% ----------------------------------------------------------------------------

[h,args,nargs] = axescheck(varargin{:});
if isempty(h)
  fig = get(groot,'CurrentFigure'); h = get(fig,'Children');
end

%% Defaults
flagLog = true;            % want log10(data) dy default
f_multiplier = 1;          % default value using Hz units when units not specified, can be overwritten later if kHz makes labels more reasonable
fitColorbarLabel = true;   % fit font size of colorbar label to fit into axes size
showColorbar = true;

%% Check input
if nargs==1 || ischar(args{2})    % irf_spectrogram(specrec,[options])
  specrec = args{1};
  if ~isfield(specrec,'dt'), specrec.dt=[];end
  if ~isfield(specrec,'df'), specrec.df=[];end
  for iArgs = 2:numel(args)
    flagValue = args{iArgs};
    if ischar(flagValue)
      switch lower(flagValue)
        case 'donotfitcolorbarlabel'
          fitColorbarLabel = false;
        case 'log'
          flagLog = true;
        case 'lin'
          flagLog = false;
        case 'donotshowcolorbar'
          showColorbar = false;
        otherwise
          errStr= ['irf_spectrogram(), unknown flag:' flagValue];
          irf.log('critical',errStr);
          error('irf_spectrogram:unknown_flag',errStr);
      end
    end
  end
elseif nargs==3 % irf_spectrogram(t,Pxx,F)
  t=args{1};Pxx=args{2};F=args{3};
  if size(Pxx,2) == length(t), Pxx = Pxx'; end
  if iscell(Pxx), specrec.p = Pxx;
  else, specrec.p = {Pxx};
  end
  specrec.f = F;
  specrec.t = t;
  specrec.dt=[]; % will be calculated later
  specrec.df=[];
elseif	nargs==4 % irf_spectrogram(t,Pxx,F,dt)
  t=args{1};Pxx=args{2};F=args{3};dt=args{4};
  specrec.t = t;
  if (size(Pxx,1) ~= length(t)) && (size(Pxx,2) == length(t)), Pxx = Pxx'; end
  if iscell(Pxx),specrec.p = Pxx;
  else, specrec.p = {Pxx};
  end
  specrec.f = F;
  specrec.dt = dt;
  specrec.df=[];
elseif	nargin==5 % irf_spectrogram(t,Pxx,F,dt,df)
  t=args{1};Pxx=args{2};F=args{3};dt=args{4};dF=args{5};
  specrec.t = t;
  if (size(Pxx,1) ~= length(t)) && (size(Pxx,2) == length(t)), Pxx = Pxx'; end
  if iscell(Pxx),specrec.p = Pxx;
  else, specrec.p = {Pxx};
  end
  specrec.f = F;
  specrec.dt = dt;
  specrec.df = dF;
end

if isfield(specrec,'plot_type') && ...
    strcmpi(specrec.plot_type,'lin')
  flagLog = 0;
end
specrec.t = double(specrec.t);
specrec.f = double(specrec.f);
%specrec.dt = double(specrec.dt);
%specrec.df = double(specrec.df);
if iscell(specrec.p)
  ncomp=length(specrec.p);
elseif isnumeric(specrec.p)
  ncomp=1;
  specrec.p={specrec.p};
else
  disp('WARNING: cannot intepret input parameters in irf_spectrogram, returning.')
  return
end

ndata = length(specrec.t);
if ndata<1, if nargout>0, hout=h; end, return, end

%% Plot spectrogram
load caa/cmap.mat

% Initiate figure if handles not given
if isempty(h)
  h=irf_plot(ncomp,'newfigure');
end

% If H is specified, but is shorter than NCOMP, we plot just first
% length(H) spectra
for comp=1:min(length(h),ncomp)
<<<<<<< HEAD
	
	specrec.p{comp}(isnan(specrec.p{comp})) = NaN; % WHY is this done? NaN = NaN already.
	
	ud = get(gcf,'userdata');
	ii = find(~isnan(specrec.t));
	if isfield(ud,'t_start_epoch')
		t_start_epoch = double(ud.t_start_epoch);
	elseif specrec.t(ii(1))> 1e8
		% Set start_epoch if time is in isdat epoch
		% Warn about changing t_start_epoch
		t_start_epoch = double(specrec.t(ii(1)));
		ud.t_start_epoch = t_start_epoch; set(gcf,'userdata',ud);
		irf.log('notice',['user_data.t_start_epoch is set to ' epoch2iso(t_start_epoch,1)]);
	else
		t_start_epoch = double(0);
	end
	
	% Special case when we have only one spectrum
	% We duplicate it
	if ndata==1
		specrec.dt = double(.5/specrec.f(2));
		%		specrec.t = [specrec.t-dt; specrec.t+dt];
		%		specrec.p(comp) = {[specrec.p{comp}; specrec.p{comp}]};
	end
	if ~isfield(specrec,'f_unit') && ~isfield(specrec,'f_label') % if not specified assume units are Hz
		if max(specrec.f) > 2000 % check whether to use kHz
			specrec.f=specrec.f*double(1e-3);
			f_multiplier=1e-3;
			specrec.f_unit='kHz';
		else
			specrec.f_unit='Hz';
		end
		if ~isfield(specrec,'f_label')
			specrec.f_label=['f [' specrec.f_unit ']'];
		end
	end
	
	if min(size(specrec.f))==1, ff=double(specrec.f(:))';
	else
		ff=double(specrec.f);
	end % if f vector make it row vector
	tt=double(specrec.t(:));
	pp=specrec.p{comp};
	if isempty(specrec.df) % if frequency steps are not given
		fnew=[ff ff];
		fnew(:,1)=ff(:,1)-0.5*(ff(:,2)-ff(:,1));
		fnew(:,end)=ff(:,end)+0.5*(ff(:,end)-ff(:,end-1));
		fnew(:,2:2:end-1)=0.5*(ff(:,1:end-1)+ff(:,2:end));
		fnew(:,3:2:end-1)=0.5*(ff(:,1:end-1)+ff(:,2:end));
		ff=fnew;
	else                   % if frequency steps are given
		if isstruct(specrec.df)                % if df is structure df.plus and df.minus should be specified
			if numel(specrec.df.plus)==1           % if df.plus is scalar
				dfplus=double(specrec.df.plus);   %    assign it
			elseif min(size(specrec.df.plus))==1   % if df.plus is vector 
				dfplus=double(specrec.df.plus(:))'; %    make df.plus row vector
				dfplus=repmat(dfplus,size(ff,1),1); %    replicate to size of ff
			else                                    % if df.plus is matrix
				dfplus=double(specrec.df.plus);     %    assign it
			end
			if numel(specrec.df.minus)==1          % if df.minus is scalar
				dfminus=double(specrec.df.minus); %    assign it
			elseif min(size(specrec.df.minus))==1  % if df.minus is vector
				dfminus=double(specrec.df.minus(:))';%    make df.minus row vector
				dfminus=repmat(dfminus,size(ff,1),1);%    replicate to size of ff
			else                                    % if df.minus is matrix
				dfminus=double(specrec.df.minus);   %     assign it
			end
		else
			if min(size(specrec.df))==1       % if df is vector or scalar
				dfplus=double(specrec.df(:))'; %    make df row vector
			else                               % if df is matrix
				dfplus=double(specrec.df);     %    assign it
			end
			dfminus=dfplus;
		end
		dfplus=dfplus*f_multiplier;
		dfminus=dfminus*f_multiplier;
		fnew=[ff ff];
		jj=1:size(ff,2);
		fnew(:,jj*2-1)=ff-dfminus;
		fnew(:,jj*2)=ff+dfplus;
		ff=fnew;
	end
	jj=1:size(pp,2);
	ppnew=[pp pp];
	ppnew(:,jj*2-1)=pp;
	ppnew(:,jj*2)=NaN;
	pp=ppnew;
	if ~isempty(specrec.dt) % if time steps are given
		if isstruct(specrec.dt) % dt.plus and dt.minus should be specified
			dtplus  = double(specrec.dt.plus(:));     % if dt vector, make it column vector
			dtminus = double(specrec.dt.minus(:));    % if dt vector, make it column vector
		else
			dtplus  = double(specrec.dt(:));          % if dt vector, make it column vector
			dtminus = dtplus;
		end
		ttnew=zeros(numel(tt),1); 
		jj=1:length(tt);
		ttnew(jj*2-1) = tt-dtminus;
		ttnew(jj*2)   = tt+dtplus;
		tt=ttnew;
=======
  
  specrec.p{comp}(isnan(specrec.p{comp})) = NaN; % WHY is this done? NaN = NaN already.
  
  ud = get(gcf,'userdata');
  ii = find(~isnan(specrec.t));
  if isfield(ud,'t_start_epoch')
    t_start_epoch = double(ud.t_start_epoch);
  elseif specrec.t(ii(1))> 1e8
    % Set start_epoch if time is in isdat epoch
    % Warn about changing t_start_epoch
    t_start_epoch = double(specrec.t(ii(1)));
    ud.t_start_epoch = t_start_epoch; set(gcf,'userdata',ud);
    irf.log('notice',['user_data.t_start_epoch is set to ' epoch2iso(t_start_epoch,1)]);
  else
    t_start_epoch = double(0);
  end
  
  % Special case when we have only one spectrum
  % We duplicate it
  if ndata==1
    specrec.dt = double(.5/specrec.f(2));
    %		specrec.t = [specrec.t-dt; specrec.t+dt];
    %		specrec.p(comp) = {[specrec.p{comp}; specrec.p{comp}]};
  end
  if ~isfield(specrec,'f_unit') && ~isfield(specrec,'f_label') % if not specified assume units are Hz
    if max(specrec.f) > 2000 % check whether to use kHz
      specrec.f=specrec.f*double(1e-3);
      f_multiplier=1e-3;
      specrec.f_unit='kHz';
>>>>>>> 50b3ca43
    else
      specrec.f_unit='Hz';
    end
    if ~isfield(specrec,'f_label')
      specrec.f_label=['f [' specrec.f_unit ']'];
    end
  end
  
  if min(size(specrec.f))==1, ff=double(specrec.f(:))';
  else
    ff=double(specrec.f);
  end % if f vector make it row vector
  tt=double(specrec.t(:));
  pp=specrec.p{comp};
  if isempty(specrec.df) % if frequency steps are not given
    fnew=[ff ff];
    fnew(:,1)=ff(:,1)-0.5*(ff(:,2)-ff(:,1));
    fnew(:,end)=ff(:,end)+0.5*(ff(:,end)-ff(:,end-1));
    fnew(:,2:2:end-1)=0.5*(ff(:,1:end-1)+ff(:,2:end));
    fnew(:,3:2:end-1)=0.5*(ff(:,1:end-1)+ff(:,2:end));
    ff=fnew;
  else                   % if frequency steps are given
    if isstruct(specrec.df)                % if df is structure df.plus and df.minus should be specified
      if numel(specrec.df.plus)==1           % if df.plus is scalar
        dfplus=double(specrec.df.plus);   %    assign it
      elseif min(size(specrec.df.plus))==1   % if df.plus is vector
        dfplus=double(specrec.df.plus(:))'; %    make df.plus row vector
        dfplus=repmat(dfplus,size(ff,1),1); %    replicate to size of ff
      else                                    % if df.plus is matrix
        dfplus=double(specrec.df.plus);     %    assign it
      end
      if numel(specrec.df.minus)==1          % if df.minus is scalar
        dfminus=double(specrec.df.minus); %    assign it
      elseif min(size(specrec.df.minus))==1  % if df.minus is vector
        dfminus=double(specrec.df.minus(:))';%    make df.minus row vector
        dfminus=repmat(dfminus,size(ff,1),1);%    replicate to size of ff
      else                                    % if df.minus is matrix
        dfminus=double(specrec.df.minus);   %     assign it
      end
    else
      if min(size(specrec.df))==1       % if df is vector or scalar
        dfplus=double(specrec.df(:))'; %    make df row vector
      else                               % if df is matrix
        dfplus=double(specrec.df);     %    assign it
      end
      dfminus=dfplus;
    end
    dfplus=dfplus*f_multiplier;
    dfminus=dfminus*f_multiplier;
    fnew=[ff ff];
    jj=1:size(ff,2);
    fnew(:,jj*2-1)=ff-dfminus;
    fnew(:,jj*2)=ff+dfplus;
    ff=fnew;
  end
  jj=1:size(pp,2);
  ppnew=[pp pp];
  ppnew(:,jj*2-1)=pp;
  ppnew(:,jj*2)=NaN;
  pp=ppnew;
  if ~isempty(specrec.dt) % if time steps are given
    if isstruct(specrec.dt) % dt.plus and dt.minus should be specified
      dtplus=double(specrec.dt.plus(:)); % if dt vector make it column vector
      dtminus=double(specrec.dt.minus(:)); % if dt vector make it column vector
    else
      dtplus=double(specrec.dt(:)); % if dt vector make it column vector
      dtminus=dtplus;
    end
    ttnew=zeros(numel(tt),1);
    jj=1:length(tt);
    ttnew(jj*2-1)=tt-dtminus;
    ttnew(jj*2)=tt+dtplus;
    tt=ttnew;
  else
    ttnew=[tt;tt];
    ttnew(1)=tt(1)-0.5*(tt(2)-tt(1));
    ttnew(end)=tt(end)+0.5*(tt(end)-tt(end-1));
    ttnew(2:2:end-1)=0.5*(tt(1:end-1)+tt(2:end));
    ttnew(3:2:end-1)=0.5*(tt(1:end-1)+tt(2:end));
    tt=ttnew;
    
  end
  ppnew=[pp;pp];
  ppnew(1:2:end,:)=pp;
  ppnew(2:2:end,:)=NaN;
  pp=ppnew;
  if min(size(ff))~= 1 % ff is matrix
    ffnew=zeros(size(ff).*[2 1]);
    ffnew(1:2:end,:)=ff;
    ffnew(2:2:end,:)=ff;
    ff=ffnew;
  end
  
  tag=get(h(comp),'tag'); % keep tag during plotting
  ud=get(h(comp),'userdata'); % keep tag during plotting
  if min(size(ff))==1 % frequency is vector
    if ~flagLog || any(min(pp)<0) % spectra include negative values linear spectrogram
      pcolor(h(comp),double(tt-t_start_epoch),ff,double(pp'))
    else
      pcolor(h(comp),double(tt-t_start_epoch),ff,log10(double(pp')))
    end
  else % frequency is matrix
    ttt = repmat(tt,1,size(ff,2));
    if ~flagLog || any(min(pp)<0) % spectra include negative values linear spectrogram
      pcolor(h(comp),double(ttt-t_start_epoch),ff,double(pp))
    else
      pcolor(h(comp),double(ttt-t_start_epoch),ff,log10(double(pp)))
    end
  end
  set(h(comp),'tag',tag);
  set(h(comp),'userdata',ud);
  zoom_in_if_necessary(h(comp)); %
  
  shading(h(comp),'flat')
  set(h(comp),'TickDir','out')
  %check ylabel
  if ~isfield(specrec,'f_label')
    if ~isfield(specrec,'f_unit')
      specrec.f_unit='a.u.';
    end
    specrec.f_label=['[' specrec.f_unit ']'];
  end
  ylabel(h(comp),specrec.f_label)
  
  if showColorbar
    if isfield(specrec,'p_label')
      if isa(h(comp),'handle'), hcb = colorbar(h(comp)); % HG2
      else, hcb = colorbar('peer',h(comp));
      end
      drawnow
      posCb = get(hcb,'Position');
      posAx = get(h(comp),'Position');
      drawnow
      set(hcb,'TickDir','out','Position',...
        [posCb(1) posCb(2)+posCb(4)*0.05 posCb(3)*.75 posCb(4)*0.9])
      set(h(comp),'Position',[posAx(1) posAx(2) (posCb(1)-posAx(1))*0.97 posAx(4)])
      ylabel(hcb,specrec.p_label);
      if fitColorbarLabel
        irf_colorbar_fit_label_height(hcb);
      end
    end
  end
  if comp==min(length(h),ncomp), irf_timeaxis;
  else, set(h(comp),'XTicklabel','')
  end
end

if nargout>0, hout=h; end

function zoom_in_if_necessary(h)
ud=get(h,'userdata');
if isfield(ud,'zoom_x')
  disp('zooming in the updated plot')
  irf_zoom(h,'x',ud.zoom_x);
  if ud.zoom_x(1) > 1e8 && ud.zoom_x(1) < 1e10 % isdat epoch
    irf_timeaxis(h,'nolabel');
  end
end<|MERGE_RESOLUTION|>--- conflicted
+++ resolved
@@ -139,110 +139,6 @@
 % If H is specified, but is shorter than NCOMP, we plot just first
 % length(H) spectra
 for comp=1:min(length(h),ncomp)
-<<<<<<< HEAD
-	
-	specrec.p{comp}(isnan(specrec.p{comp})) = NaN; % WHY is this done? NaN = NaN already.
-	
-	ud = get(gcf,'userdata');
-	ii = find(~isnan(specrec.t));
-	if isfield(ud,'t_start_epoch')
-		t_start_epoch = double(ud.t_start_epoch);
-	elseif specrec.t(ii(1))> 1e8
-		% Set start_epoch if time is in isdat epoch
-		% Warn about changing t_start_epoch
-		t_start_epoch = double(specrec.t(ii(1)));
-		ud.t_start_epoch = t_start_epoch; set(gcf,'userdata',ud);
-		irf.log('notice',['user_data.t_start_epoch is set to ' epoch2iso(t_start_epoch,1)]);
-	else
-		t_start_epoch = double(0);
-	end
-	
-	% Special case when we have only one spectrum
-	% We duplicate it
-	if ndata==1
-		specrec.dt = double(.5/specrec.f(2));
-		%		specrec.t = [specrec.t-dt; specrec.t+dt];
-		%		specrec.p(comp) = {[specrec.p{comp}; specrec.p{comp}]};
-	end
-	if ~isfield(specrec,'f_unit') && ~isfield(specrec,'f_label') % if not specified assume units are Hz
-		if max(specrec.f) > 2000 % check whether to use kHz
-			specrec.f=specrec.f*double(1e-3);
-			f_multiplier=1e-3;
-			specrec.f_unit='kHz';
-		else
-			specrec.f_unit='Hz';
-		end
-		if ~isfield(specrec,'f_label')
-			specrec.f_label=['f [' specrec.f_unit ']'];
-		end
-	end
-	
-	if min(size(specrec.f))==1, ff=double(specrec.f(:))';
-	else
-		ff=double(specrec.f);
-	end % if f vector make it row vector
-	tt=double(specrec.t(:));
-	pp=specrec.p{comp};
-	if isempty(specrec.df) % if frequency steps are not given
-		fnew=[ff ff];
-		fnew(:,1)=ff(:,1)-0.5*(ff(:,2)-ff(:,1));
-		fnew(:,end)=ff(:,end)+0.5*(ff(:,end)-ff(:,end-1));
-		fnew(:,2:2:end-1)=0.5*(ff(:,1:end-1)+ff(:,2:end));
-		fnew(:,3:2:end-1)=0.5*(ff(:,1:end-1)+ff(:,2:end));
-		ff=fnew;
-	else                   % if frequency steps are given
-		if isstruct(specrec.df)                % if df is structure df.plus and df.minus should be specified
-			if numel(specrec.df.plus)==1           % if df.plus is scalar
-				dfplus=double(specrec.df.plus);   %    assign it
-			elseif min(size(specrec.df.plus))==1   % if df.plus is vector 
-				dfplus=double(specrec.df.plus(:))'; %    make df.plus row vector
-				dfplus=repmat(dfplus,size(ff,1),1); %    replicate to size of ff
-			else                                    % if df.plus is matrix
-				dfplus=double(specrec.df.plus);     %    assign it
-			end
-			if numel(specrec.df.minus)==1          % if df.minus is scalar
-				dfminus=double(specrec.df.minus); %    assign it
-			elseif min(size(specrec.df.minus))==1  % if df.minus is vector
-				dfminus=double(specrec.df.minus(:))';%    make df.minus row vector
-				dfminus=repmat(dfminus,size(ff,1),1);%    replicate to size of ff
-			else                                    % if df.minus is matrix
-				dfminus=double(specrec.df.minus);   %     assign it
-			end
-		else
-			if min(size(specrec.df))==1       % if df is vector or scalar
-				dfplus=double(specrec.df(:))'; %    make df row vector
-			else                               % if df is matrix
-				dfplus=double(specrec.df);     %    assign it
-			end
-			dfminus=dfplus;
-		end
-		dfplus=dfplus*f_multiplier;
-		dfminus=dfminus*f_multiplier;
-		fnew=[ff ff];
-		jj=1:size(ff,2);
-		fnew(:,jj*2-1)=ff-dfminus;
-		fnew(:,jj*2)=ff+dfplus;
-		ff=fnew;
-	end
-	jj=1:size(pp,2);
-	ppnew=[pp pp];
-	ppnew(:,jj*2-1)=pp;
-	ppnew(:,jj*2)=NaN;
-	pp=ppnew;
-	if ~isempty(specrec.dt) % if time steps are given
-		if isstruct(specrec.dt) % dt.plus and dt.minus should be specified
-			dtplus  = double(specrec.dt.plus(:));     % if dt vector, make it column vector
-			dtminus = double(specrec.dt.minus(:));    % if dt vector, make it column vector
-		else
-			dtplus  = double(specrec.dt(:));          % if dt vector, make it column vector
-			dtminus = dtplus;
-		end
-		ttnew=zeros(numel(tt),1); 
-		jj=1:length(tt);
-		ttnew(jj*2-1) = tt-dtminus;
-		ttnew(jj*2)   = tt+dtplus;
-		tt=ttnew;
-=======
   
   specrec.p{comp}(isnan(specrec.p{comp})) = NaN; % WHY is this done? NaN = NaN already.
   
@@ -272,7 +168,6 @@
       specrec.f=specrec.f*double(1e-3);
       f_multiplier=1e-3;
       specrec.f_unit='kHz';
->>>>>>> 50b3ca43
     else
       specrec.f_unit='Hz';
     end
