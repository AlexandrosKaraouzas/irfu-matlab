<<<<<<< HEAD
2013-09-16 v1.1.3 modified caa_load caa_download for cfa
2013-09-13 v1.1.1 checks for errors when testing libraries
=======
2013-09-13 v1.1.2 checks for errors when testing libraries
>>>>>>> f92ab8fe
2013-09-13 v1.1.0 directory restructuring 
2013-09-13 v1.0.3 checking version against github server instead irfu
2013-09-13 v1.0.2 removed libcef/ and improved README.md
2013-09-12 v1.0.1 new: cef_get_data() CEF file reading, add: caa_download() CFA reading, CAA streaming support 
2013-06-19 name change c_caa_meta > caa_meta, caa metadata index updated, many other minor things
2013-05-21 caa_download new option 'listdata', new: c_caa_meta(), many other minor bug fixes and improvements
2013-04-27 implemented IGRF in model.igrf and Hapgood 1997 in irf.geocentric_coordinate_transformation
2013-04-24 use your own caa user/password when interacting with caa
2013-03-11 irfu-matlab moved to git! https://github.com/irfu/irfu-matlab
2013-03-04 caa_download - added option downloadDirectory=... 
2013-02-25 c_4_r - added elipticity, planarity and scale outputs
2013-02-13 model.magnetopause_normal - Shue 1998 model
2013-02-12 model.magnetopause_normal - Shue 1997 model
2013-02-04 added irfdemo, run irf('demo') to see it 
2012-01-01 added onera files IRBEM-LIB
2010-01-01 started cvs <|MERGE_RESOLUTION|>--- conflicted
+++ resolved
@@ -1,9 +1,6 @@
-<<<<<<< HEAD
+2013-09-13 v1.1.2 checks for errors when testing libraries
 2013-09-16 v1.1.3 modified caa_load caa_download for cfa
 2013-09-13 v1.1.1 checks for errors when testing libraries
-=======
-2013-09-13 v1.1.2 checks for errors when testing libraries
->>>>>>> f92ab8fe
 2013-09-13 v1.1.0 directory restructuring 
 2013-09-13 v1.0.3 checking version against github server instead irfu
 2013-09-13 v1.0.2 removed libcef/ and improved README.md
