function ts = variable2ts(v)
%MMS.VARIABLE2TS  Converst variable structure to TSeries
%
% ts = variable2ts(v)

if ~isstruct(v) || ~isfield(v,'data') || ~isfield(v,'dim') || ...
    ~isfield(v,'nrec') || ~isfield(v,'name')|| ~isfield(v,'DEPEND_0')
  errS = 'Expecting VAR structure as returned by mms.db_get_variable()';
  irf.log('critical', errS), error(errS)
end

% User data
ud = [];
ud.GlobalAttributes = v.GlobalAttributes;
ud.CATDESC          = v.CATDESC;
if isfield(v,'DISPLAY_TYPE'), ud.DISPLAY_TYPE     = v.DISPLAY_TYPE; end
ud.FIELDNAM         = v.FIELDNAM;
ud.VALIDMIN         = v.VALIDMIN;
ud.VALIDMAX         = v.VALIDMAX;
if isfield(v,'LABLAXIS'), ud.LABLAXIS = v.LABLAXIS; end
if isfield(v,'LABL_PTR_1'), ud.LABL_PTR_1 = v.LABL_PTR_1;
elseif isfield(v,'LABL_PTR_2'), ud.LABL_PTR_2 = v.LABL_PTR_2;
elseif isfield(v,'LABL_PTR_3'), ud.LABL_PTR_3 = v.LABL_PTR_3;
end

data = v.data; siConversion = '';
if v.dim(1)==3 && v.dim(2)==1, varType = 'vec_xyz';
elseif v.dim(1)==2 && v.dim(2)==1, varType = 'vec_xy';
elseif v.dim(1)==1 && v.dim(2)==1, varType = 'scalar';
else
  % Special quirks for different instruments
  if (~isempty(regexp(v.name,'^mms[1-4]_[d,a]fg_(srvy|brst)(_gsm)?_dmpa$', 'once'))|| ...
      ~isempty(regexp(v.name,'^mms[1-4]_[d,a]fg_(srvy|brst)_l2pre_(gse|gsm|dmpa|bcs)$', 'once')) || ...
      ~isempty(regexp(v.name,'^mms[1-4]_fgm_b_(gse|gsm|dmpa|bcs)_(srvy|brst)_l2$', 'once')) || ...
      ~isempty(regexp(v.name,'^mms[1-4]_[d,a]fg_b_(gse|gsm|dmpa|bcs)_(srvy|brst)_l2pre$', 'once')) )%AFG/DFGb1
    data = data(:,1:3); % strip Btot
    varType = 'vec_xyz';
    ud.LABL_PTR_1.data = ud.LABL_PTR_1.data(1:3,:);
    ud.LABL_PTR_1.dim(1) = 3;
    ud.VALIDMIN(4) = []; ud.VALIDMAX(4) = [];
    siConversion = '1.0e-9>T';
  elseif ~isempty(regexp(v.name,'^mms[1-4]_?(ql_)pos_gs(e|m)$', 'once'))
    data = data(:,1:3); % strip Rtot
    varType = 'vec_xyz';
    ud.LABL_PTR_1.data = ud.LABL_PTR_1.data(1:3,:);
    ud.LABL_PTR_1.dim(1) = 3;
    siConversion = '1.0e3>m';
  else varType = 'scalar';
  end
end

% Shift times to center of deltat- and deltat+ for l2 particle
% distributions and moments
if ~isempty(regexp(v.name,'^mms[1-4]_d[ei]s_','once'))
	if isfield(v.DEPEND_0,'DELTA_MINUS_VAR') && isfield(v.DEPEND_0,'DELTA_PLUS_VAR'),
        if isfield(v.DEPEND_0.DELTA_MINUS_VAR,'data') && isfield(v.DEPEND_0.DELTA_PLUS_VAR,'data'),
<<<<<<< HEAD
            irf.log('critical','Times shifted to center of dt-+. dt-+ are recalculated');
=======
            irf.log('warning','Times shifted to center of dt-+. dt-+ are recalculated');
>>>>>>> f45edaf2
            toffset = (int64(v.DEPEND_0.DELTA_PLUS_VAR.data)-int64(v.DEPEND_0.DELTA_MINUS_VAR.data))*1e6/2;
            tdiff = (int64(v.DEPEND_0.DELTA_PLUS_VAR.data)+int64(v.DEPEND_0.DELTA_MINUS_VAR.data))*1e6/2;
            v.DEPEND_0.DELTA_MINUS_VAR.data = tdiff;
            v.DEPEND_0.DELTA_PLUS_VAR.data = tdiff;
            v.DEPEND_0.data = v.DEPEND_0.data+toffset;
        end
    end
end

if isempty(varType)
  errS = 'Unrecognized VAR: cannot convert to TSeries';
  irf.log('critical', errS), error(errS)
end

if isfield(v,'FILLVAL'), data(data==v.FILLVAL) = NaN; end
ts = feval(['irf.ts_' varType],v.DEPEND_0.data,data);
ts.name = v.name;
if isfield(v,'UNITS'), ts.units = v.UNITS;
else ts.units = 'unitless';
end
if ~isempty(siConversion), ts.siConversion = siConversion;
elseif isfield(v,'SI_CONVERSION'), ts.siConversion    = v.SI_CONVERSION;
end
ts.userData = ud;<|MERGE_RESOLUTION|>--- conflicted
+++ resolved
@@ -54,11 +54,7 @@
 if ~isempty(regexp(v.name,'^mms[1-4]_d[ei]s_','once'))
 	if isfield(v.DEPEND_0,'DELTA_MINUS_VAR') && isfield(v.DEPEND_0,'DELTA_PLUS_VAR'),
         if isfield(v.DEPEND_0.DELTA_MINUS_VAR,'data') && isfield(v.DEPEND_0.DELTA_PLUS_VAR,'data'),
-<<<<<<< HEAD
-            irf.log('critical','Times shifted to center of dt-+. dt-+ are recalculated');
-=======
             irf.log('warning','Times shifted to center of dt-+. dt-+ are recalculated');
->>>>>>> f45edaf2
             toffset = (int64(v.DEPEND_0.DELTA_PLUS_VAR.data)-int64(v.DEPEND_0.DELTA_MINUS_VAR.data))*1e6/2;
             tdiff = (int64(v.DEPEND_0.DELTA_PLUS_VAR.data)+int64(v.DEPEND_0.DELTA_MINUS_VAR.data))*1e6/2;
             v.DEPEND_0.DELTA_MINUS_VAR.data = tdiff;
