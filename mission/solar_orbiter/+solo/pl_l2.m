function hout = pl_l2(fName)
%SOLO.PL_L2  Fast plot L2 data
%
% H = PL_L2(fName)

%fName = 'solo_L2_rpw-lfr-surv-cwf-e-cdag_20200312_V01.cdf';
%% load data
d =dataobj(fName);

<<<<<<< HEAD
El2 = get_ts(d,'EDC');
Vl2 = get_ts(d,'VDC');
=======
EDC = get_ts(d,'EDC'); 
VDC = get_ts(d,'VDC');
>>>>>>> 35d66681

%% plot data

h = irf_plot(2,'reset');

irf_plot(h(1),EDC);
legend(h(1),'V12','V13','V23')
[~,fName_s,~] = fileparts(fName);
title(h(1),fName_s,'Interpreter','none')

irf_plot(h(2),VDC);
legend(h(2),'V1','V2','V3')

%%
if nargout, hout = h; end <|MERGE_RESOLUTION|>--- conflicted
+++ resolved
@@ -7,13 +7,8 @@
 %% load data
 d =dataobj(fName);
 
-<<<<<<< HEAD
-El2 = get_ts(d,'EDC');
-Vl2 = get_ts(d,'VDC');
-=======
 EDC = get_ts(d,'EDC'); 
 VDC = get_ts(d,'VDC');
->>>>>>> 35d66681
 
 %% plot data
 
