<<<<<<< HEAD
Directory/MATLAB package for code related to official quicklooks/summary plots.
=======
Directory/MATLAB package for quicklook/summary plot-related code.

NOTE: According to ROC (Milan Maksimovic really)
    "Summary Plot" (SP) = Plot which summarizes the content of a single dataset
    "Quicklook"         = Plot which summarizes data for entire instrument.
>>>>>>> ff742594
<|MERGE_RESOLUTION|>--- conflicted
+++ resolved
@@ -1,9 +1,5 @@
-<<<<<<< HEAD
 Directory/MATLAB package for code related to official quicklooks/summary plots.
-=======
-Directory/MATLAB package for quicklook/summary plot-related code.
 
-NOTE: According to ROC (Milan Maksimovic really)
+NOTE: According to ROC (Milan Maksimovic, LESIA)
     "Summary Plot" (SP) = Plot which summarizes the content of a single dataset
-    "Quicklook"         = Plot which summarizes data for entire instrument.
->>>>>>> ff742594
+    "Quicklook"         = Plot which summarizes data for entire instrument.