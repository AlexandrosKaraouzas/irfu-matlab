% Classify DATASET_ID.
%
% Returns easy-to-use flags to make it easy to implement different handling for different DATASET_IDs.
%
%
% NOTE: Only classifies BICAS' input & output datasets. Assertion for other.
% NOTE: Function deliberately ignores Skeleton/data version if part of the string.
% IMPLEMENTATION NOTE: Still recognizes old ROC-SGSE datasets since they may be found in global attribute
% DATASET_ID in old test files.
%
function C = classify_DATASET_ID(datasetId)
    % NEED: Be able to generalize nicely to datasets other than BICAS L1/L1R-->L2 processing: sweeps, currents, HK.
    % NEED: Be able to generalize nicely to BIAS L3 datasets.
    %   TODO-DEC: Counts as LFR? What if also uses TDS to derive L3 (should not happen)?
    %
    % PROPOSAL: Use regexp instead.
    %   PRO: Can more easily handle old ROC-SGSE datasets.
    %
    % PROPOSAL: Implement assertion on DATASET_ID via this function.
    %   Ex: bicas.assert_DATASET_ID
    %   Ex: bicas.swmode_defs.assert_DATASET_ID
    %   CON: ~Requires strict matching.
    %   PRO: Does not spread out the knowledge of DATASET_IDs.
    %   PROPOSAL: Flag for obsoleted DATASET_IDs that may be found in input datasets. Caller decides how to
    %       respond.
    % NEED?!: Some way of determining whether an obsoleted and current DATASET_ID are equivalent.
    %
    % PROPOSAL: Generalize to work for all DATASET_IDs (BICAS-related and not). Put outside BICAS.
    % PROPOSAL: Return whether SOLO or ROC-SGSE prefix.
    %
    % NOTE: In principle, this function is a substitute for multiple functions DATASET_ID-->boolean, which are defined
    % only on a subset of DATASET_IDs.
<<<<<<< HEAD
    %   PROPOSAL: Have caller request flags. If a flag is not defined for the specified DATASET_ID, then assertion error.
    %   PROPOSAL: Have class with only static methods. Define constant table DATASET_ID-->set_of_values. Values can be
    %             false/true or other, or be undefined. Define static methods/functions that use table to translate
    %             table to relevant flag. If requested flag is undefined, then assertion error.
    %   PROPOSAL: Not use an actual constant table, but a private static method that returns all available flags for a
    %             given DATASET_ID.
=======
    % PROPOSAL: Have caller request flags. If a flag is not defined for the specified DATASET_ID, then assertion error.
    % PROPOSAL: Have class with only static methods. Define constant table DATASET_ID-->set_of_values. Values can be
    %           false/true or other, or be undefined. Define static methods/functions that use table to translate
    %           table to relevant flag. If requested flag is undefined, then assertion error.
    %   PROPOSAL: Name DSI_classif, DATASET_ID_classif, DSI, DATASET_ID
    %   PROPOSAL: Move convert_DATASET_ID_to_SOLO to class.
    %       PROPOSAL: Rename to convert_ROCSGSE_to_SOLO.
    %   PROPOSAL: Not use an actual constant table, but a private static method that returns all available flags for a
    %             given DATASET_ID.
    %       PROPOSAL: Table DATASET_ID descriptor+level --> values (instead of from DATASET_ID).
    %       PROPOSAL: Table DATASET_ID descriptor       --> values (instead of from DATASET_ID, or level).
    %           NOTE: Returning level would be using separate functionality.
>>>>>>> 6a1681e5
    %   PROPOSAL: Use list of DATASET_IDs for assertion on valid DATASET_ID.
    %
    % PROPOSAL: Split up into multiple functions which cover subsets of DATASET_IDs. Their results can then be combined.
    %   CON: Can not implement assertions for bad DATASET_IDs.
    %       PROPOSAL: Policy argument for assertion.
    %   PRO: Not all flags always make sense.
    %   NEED: bicas.proc, bicas.proc_sub:    Classify L1/L1R LFR/TDS datasets.
    %   NEED: bicas.swmode_defs:             Assert valid BICAS input/output DATASET_ID.
    %   NEED: bicas.get_master_CDF_filename: Assert valid BICAS output DATASET_ID
    %   NEED: EJ_library.so.psp2:       LFR CWF/SBM1/SBM2/SWF to set Rx.
    %                                        Potentially classify any BICAS-related dataset.
    %   NEED: parse_dataset_filename:        Distinguish SOLO & ROC-SGSE.
<<<<<<< HEAD
=======
    %
    % PROPOSAL: Function that splits up DATASET_ID string into parts:
    %   source name : SOLO, ROC-SGSE
    %   level       : L1 etc
    %   descriptor  : (HK) RPW-BIA etc
>>>>>>> 6a1681e5



    EJ_library.assert.castring(datasetId)
    
    % One flag per type of input/output voltage data.
    % IMPLEMENTATION NOTE: Avoiding the flag name isLfrCwf since it is ambiguous. isLfrSurvSwf is chosen in analogy with isLfrSurvCwf.
    C.isLfrSbm1    = false;
    C.isLfrSbm2    = false;
    C.isLfrSurvCwf = false;
    C.isLfrSurvSwf = false;
    C.isTdsCwf     = false;
    C.isTdsRswf    = false;
    % One flag per exact DATASET_ID.
    C.isCurrent    = false;
    C.isBiasHk     = false;
    % One flag per level.
    C.isL1         = false;
    C.isL1R        = false;
    C.isL2         = false;
<<<<<<< HEAD
    C.isL3         = false;
=======
>>>>>>> 6a1681e5



    % IMPLEMENTATION NOTE: Important to put L1R before L1. Otherwise, L1 will be matched to the beginning of L1R. ==>
    % Fail to match "R" (in L1R) to "_".
    [subStrList, remainingStr, perfectMatch] = EJ_library.str.regexp_str_parts(...
        datasetId, ...
        {'(SOLO|ROC-SGSE)', '_', '(HK|L1R|L1|L2|L3)', '_', 'RPW-[A-Z12-]*'}, ...
        'permit non-match');
    
    % ASSERTION
    if ~perfectMatch
        % Better error message.
        error('Can not interpret datasetId="%s". The substring "%s" can not be interpreted', datasetId, remainingStr)
    end
    
    %prefix = subStrList{1};   % Currently not being used, but could potentially be.
    level  = subStrList{3};
    suffix = subStrList{5};
    
    switch(level)
        case 'L1'  ; C.isL1  = true;
        case 'L1R' ; C.isL1R = true;
        case 'L2'  ; C.isL2  = true;
<<<<<<< HEAD
        case 'L3'  ; C.isL3  = true;
        case 'HK'    % Do nothing. There is "isBiasHk" instead.
=======
        case 'HK'   % Do nothing. There is "isBiasHk" instead.
>>>>>>> 6a1681e5
        otherwise
            error('BICAS:proc_utils:Assertion:IllegalArgument', 'Can not handle DATASET_ID. datasetId="%s"', datasetId)
    end
    
    
    
    if     strcmp(datasetId, 'SOLO_L1_RPW-BIA-CURRENT')
        C.isCurrent = true;
    elseif strcmp(datasetId, 'SOLO_HK_RPW-BIA')
        C.isBiasHk  = true;
    else        
        if (C.isL1R || C.isL2)
            assert(strcmp(suffix(end-1:end), '-E'))
            suffixETruncated = suffix(1:end-2);
        else
            suffixETruncated = suffix;
        end
        
        switch(suffixETruncated)
            case 'RPW-LFR-SBM1-CWF' ; C.isLfrSbm1    = true;
            case 'RPW-LFR-SBM2-CWF' ; C.isLfrSbm2    = true;
            case 'RPW-LFR-SURV-CWF' ; C.isLfrSurvCwf = true;
            case 'RPW-LFR-SURV-SWF' ; C.isLfrSurvSwf = true;
            case 'RPW-TDS-LFM-CWF'  ; C.isTdsCwf     = true;
            case 'RPW-TDS-LFM-RSWF' ; C.isTdsRswf    = true;
            otherwise
                %error('BICAS:proc_utils:Assertion:IllegalArgument', 'Can not handle DATASET_ID. datasetId="%s"', datasetId)
        end
    end

    %================================================
    % Set flags that can be derived from other flags
    %================================================
    C.isLfr = C.isLfrSbm1 | C.isLfrSbm2 | C.isLfrSurvCwf | C.isLfrSurvSwf;
    C.isTds = C.isTdsCwf  | C.isTdsRswf;
    C.isCwf = C.isLfrSbm1 | C.isLfrSbm2 | C.isLfrSurvCwf | C.isTdsCwf;
    C.isSwf = C.isLfrSurvSwf                             | C.isTdsRswf;



    % ASSERTION
    EJ_library.assert.struct(C, {...
        'isLfrSbm1', ...
        'isLfrSbm2', ...
        'isLfrSurvCwf', ...
        'isLfrSurvSwf', ...
        'isTdsCwf', ...
        'isTdsRswf', ...
        'isCurrent', ...
        'isBiasHk', ...
        'isL1', ...
        'isL1R', ...
        'isL2', ...
        'isL3', ...
        'isCwf', ...
        'isSwf', ...
        'isLfr', ...
        'isTds'}, {})
end<|MERGE_RESOLUTION|>--- conflicted
+++ resolved
@@ -30,18 +30,10 @@
     %
     % NOTE: In principle, this function is a substitute for multiple functions DATASET_ID-->boolean, which are defined
     % only on a subset of DATASET_IDs.
-<<<<<<< HEAD
     %   PROPOSAL: Have caller request flags. If a flag is not defined for the specified DATASET_ID, then assertion error.
     %   PROPOSAL: Have class with only static methods. Define constant table DATASET_ID-->set_of_values. Values can be
     %             false/true or other, or be undefined. Define static methods/functions that use table to translate
     %             table to relevant flag. If requested flag is undefined, then assertion error.
-    %   PROPOSAL: Not use an actual constant table, but a private static method that returns all available flags for a
-    %             given DATASET_ID.
-=======
-    % PROPOSAL: Have caller request flags. If a flag is not defined for the specified DATASET_ID, then assertion error.
-    % PROPOSAL: Have class with only static methods. Define constant table DATASET_ID-->set_of_values. Values can be
-    %           false/true or other, or be undefined. Define static methods/functions that use table to translate
-    %           table to relevant flag. If requested flag is undefined, then assertion error.
     %   PROPOSAL: Name DSI_classif, DATASET_ID_classif, DSI, DATASET_ID
     %   PROPOSAL: Move convert_DATASET_ID_to_SOLO to class.
     %       PROPOSAL: Rename to convert_ROCSGSE_to_SOLO.
@@ -50,7 +42,6 @@
     %       PROPOSAL: Table DATASET_ID descriptor+level --> values (instead of from DATASET_ID).
     %       PROPOSAL: Table DATASET_ID descriptor       --> values (instead of from DATASET_ID, or level).
     %           NOTE: Returning level would be using separate functionality.
->>>>>>> 6a1681e5
     %   PROPOSAL: Use list of DATASET_IDs for assertion on valid DATASET_ID.
     %
     % PROPOSAL: Split up into multiple functions which cover subsets of DATASET_IDs. Their results can then be combined.
@@ -63,14 +54,11 @@
     %   NEED: EJ_library.so.psp2:       LFR CWF/SBM1/SBM2/SWF to set Rx.
     %                                        Potentially classify any BICAS-related dataset.
     %   NEED: parse_dataset_filename:        Distinguish SOLO & ROC-SGSE.
-<<<<<<< HEAD
-=======
     %
     % PROPOSAL: Function that splits up DATASET_ID string into parts:
     %   source name : SOLO, ROC-SGSE
     %   level       : L1 etc
     %   descriptor  : (HK) RPW-BIA etc
->>>>>>> 6a1681e5
 
 
 
@@ -91,10 +79,7 @@
     C.isL1         = false;
     C.isL1R        = false;
     C.isL2         = false;
-<<<<<<< HEAD
     C.isL3         = false;
-=======
->>>>>>> 6a1681e5
 
 
 
@@ -119,12 +104,8 @@
         case 'L1'  ; C.isL1  = true;
         case 'L1R' ; C.isL1R = true;
         case 'L2'  ; C.isL2  = true;
-<<<<<<< HEAD
         case 'L3'  ; C.isL3  = true;
         case 'HK'    % Do nothing. There is "isBiasHk" instead.
-=======
-        case 'HK'   % Do nothing. There is "isBiasHk" instead.
->>>>>>> 6a1681e5
         otherwise
             error('BICAS:proc_utils:Assertion:IllegalArgument', 'Can not handle DATASET_ID. datasetId="%s"', datasetId)
     end
