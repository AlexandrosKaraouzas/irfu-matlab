%
% Generic function for recursing over the files & directories under an arbitrary
% directory.
% 
% Recurses over all, or a subset of, files and directories under a directory
% subtree ("the root path/directory"). Calls one arbitrary function for every
% directory and another arbitrary function for every file. A third arbitrary
% function determines whether the children of any directory should be recursed
% over (useful for improving speed by avoiding processing).
%
%
%
% ARGUMENTS
% =========
% rootPath          : Path to file or directory.
% FileFunc          : Function pointer that is called for every file that is recursed over.
%                           result = file_func(ArgStruct).
%                     result    : An arbitrary value that is passed on to the call for "DirFunc" for the parent
%                                 directory, via the "childrenResultsList" argument.
%                     ArgStruct : Struct with fields
%                          .rootDirPath
%                          .relativePath
%                          .fullPath
%                          .dirCmdResult
%                          .recursionDepth
%
% DirFunc           : Function pointer, that is called for every directory recursed over, including the root directory
%                     ("rootDirPath"). It is implicit that this function should not need to recurse over the directory
%                     tree itself.
%                           result = dir_func(ArgStruct)
%                     result    : An arbitrary value passed on to the call for "DirFunc" for the parent directory. For
%                                 the root directory, the value is returned by "recurse_directory_tree" itself.
%                     ArgStruct : Struct with fields
%                          .rootDirPath
%                          .relativePath
%                          .fullPath
%                          .dirCmdResult
%                          .recursionDepth
%                          .childrenResultsList     : Cell array of "result" values returned from FileFunc and DirFunc
%                                                     when called for the directory's children.
%                          .hasRecursedOverChildren : The result of ShouldRecurseFunc for the same directory.
%                                                     Is used to distinguish the absence of children from the absence of
%                                                     recursion over children.
%
% ShouldRecurseFunc : Function pointer:
%                           shouldRecurse = should_recurse(ArgStruct)
%                     shouldRecurse : True/false. True iff "recurse_directory_tree" should recurse over the children of
%                                     the specified directory.
%                                     NOTE: DirFunc will always be called for the directory specified here.
%                     ArgStruct     : Struct with fields
%                          .rootDirPath
%                          .relativePath
%                          .fullPath
%                          .dirCmdResult
%                          .recursionDepth
%                     
% varargin          : Optional settings on format determined by EJ_library.utils.interpret_settings_args .
%                     useRootRelativePathPeriod : True/false. When rootPath is a directory, whether ".relativePath" for rootPath (the "root path")
%                                                 itself should be represented by a period (instead of an empty string).
%
%
%
% RETURN VALUE
% ============
% result            : What DirFunc returns for the root path. Its format and content are determined by FileFunc, DirFunc
%                     and ShouldRecurseFunc.
%
%
%
% VARIABLE NAMING CONVENTION
% ==========================
% rootDirPath    : Path to "root path/directory", i.e. the root of the subtree to be recursed over.
% relativePath   : Path to a file/directory relative to "rootPath", if rootPath is a directory.
%                  NOTE: Code uses an empty string instead of "." (or "./") to represent the root path.
% fullPath       : Path to a file/directory beginning with "rootDirPath". Is thus still relative if "rootDirPath" is.
% dirCmdResult   : The struct with information for this object that is returned by MATLAB's "dir", 
%                  i.e. NOT information on all the children, only the object itself.
% recursionDepth : Number of levels into the rootDirPath subdirectory tree. rootDirPath is level zero.
%                  Files and directories under the same directory have the same level.
%
%
%
% DESIGN RATIONALE / IMPLEMENTATION NOTE
% ======================================
% The purpose of this function is partly to make it easy to implement many other
% generic functions.
% Examples:
% (1) Constructing a list of files and/or directories under a directory path,
%     incl. selectively.
% (2) Summing up the file sizes of files in a directory tree.
% (3) Constructing a recursive data structure analogous to, or based upon, the
%     subtree.
% (4) Executing code for every file and/or directory in a subtree.
%     Alt 1) If needes shared state, collect list of paths to file and/or
%            directories. Then iterate over them.
%     Alt 2) Execute code in FileFunc and/or DirFunc.
%
% IMPLEMENTATION NOTE: Function pointers take structs as arguments instead of
% conventional lists of arguments to,
% (1) make it easier(?) to write one-line anonymous functions,
% (2) make it easier to add new (effective) arguments to the function pointers
%     while maintaining backward compatibility with code that uses
%     recurse_directory_tree,
% (3) avoid having to remember the order of the arguments when specifying
%     function pointers (both for internal implementation and for external
%     callers),
% (4) make it possible to use the same function pointer for both FileFunc and
%     DirFunc (can use "dirCmdResult.isDir" to distinguish calls to FileFunc and
%     DirFunc). Therefore, ArgStruct has as many identical field names as
%     possible.
%
%
%
% HANDLING OF SPECIAL CASES -- NEEDS TO BE CONFIRMED
% ==================================================
% Should work for:
%    (1) rootPath = "/" (Linux).
%    (2) rootPath = Path without the name for the final subdirectory, e.g.
%        ".", "/qwe/asd/.", "/qwe/asd/.."
%    (3) Empty directory (or subdirectory)
% Not tested for: 
%    (1) Symbolic links, hard links, devices etc but it should be possible to
%        derive the behaviour for symbolic links using the notes below.
%
%
%
% NOTE: "dir" COMMAND RESULTS (EXAMPLES) FOR SYMBOLIC LINKS
% =========================================================
% Symbolic link to existing file:
%       name: 'filelink'
%       date: '28-feb-2017 17:38:21'
%      bytes: 5
%      isdir: 0
%    datenum: 7.3675e+05
% Symbolic link to existing directory:
%       name: 'dirlink'
%       date: '28-feb-2017 17:38:21'
%      bytes: 0
%      isdir: 1
%    datenum: 7.3675e+05
% Symbolic link to nothing:
%       name: 'badlink'
%       date: ''
%      bytes: []
%      isdir: 0
%    datenum: []
%
%
%
% Initially created by Erik P G Johansson, 2016-11-29.
%
function result = recurse_directory_tree(rootPath, FileFunc, DirFunc, ShouldRecurseFunc, varargin)
% GUIDING NEEDS / RATIONALE / MOTIVATION
% ======================================
% NEED: Få namn för varje objekt.
% NEED: Relativa sökvägar för varje objekt.
% NEED: Få tillgång till (1D) lista med objekt i katalogträd.
% NEED: "Snabb" kod för stora träd, iaf om bara behöver mindre delar av det.
%     NEED: Utesluta delar av katalogträd för att snabba upp iteration.
%         NEED: Utesluta rekursion under vissa kataloger.
%         NEED: Utesluta rekursion bort visst rekursionsdjup.
% NEED: Ska kunna användas för att lätt implementera
%     (1) Ta fram objektlista mha globbing (fixt rekursionsdjup; ~regex).
%     (2) Producera lista med alla filer, eller filtrerad delmängd därav, under katalog.
%     (3) Sökning efter fil(er) (baserat på filnamn/plats, innehåll).
% NEED: Lätt kunna ta fram aggregerande information rekursivt för helt träd.
%     Ex: Total storlek (bytes).
%     Ex: Antal filer/kataloger.
%     Ex: Aggregerade data från flera filer.
%     (Ex: Lista med objekt (eller urval därav).)
%     ==> Exekvera kod för varje objekt: fil-->data, katalog+barndata-->data

% PROPOSAL: Argument for maximum recursion depth.
%   CON: Not needed. ShouldRecurseFunc can easily implement it if needed.
% PROPOSAL: Allow combination
%           Settings.useRelativeDirectorySlash && ~Settings.useRootRelativePathPeriod.
%           Then do NOT add slash for the root directory.
% PROPOSAL: Abolish useRelativeDirectorySlash. Never use trailing slash.
%   PRO: Easy to add trailing slash, but not to remove.
%   NOTE: Se MATLAB-anteckningsfil.
% PROPOSAL: Merge ShouldRecurseFunc into DirFunc.
%   ~CON: Not obvious how this works with algorithm.
%
% PROPOSAL: Use the same ArgStruct for FileFunc, DirFunc, ShouldRecurseFunc. Use
%   extra arguments for those values which are not in common.
%   PRO: ?!
%
% PROPOSAL: Make it possible to specify file as root object instead of directory.
%   NOTE: Already implemented!
%   ~CON: Inconsistent behaviour?
%   ~CON: ArgStruct.relativePath is ambiguous/not well defined.
%       CON: ArgStruct.relativePath = '' or '.' for a root directory. Is also
%       that kind of a special case.

    

    % ASSERTION
%     if ~exist(rootDirPath, 'dir')
%         error('Can not find directory "%s".', rootDirPath)
%     end


    
    % Set default settings.
    %DEFAULT_SETTINGS.useRelativeDirectorySlash = false;
    DEFAULT_SETTINGS.useRootRelativePathPeriod = false;
    Settings = EJ_library.utils.interpret_settings_args(DEFAULT_SETTINGS, varargin);
    EJ_library.assert.struct(Settings, fieldnames(DEFAULT_SETTINGS), {})

    % ASSERTION
    %if Settings.useRelativeDirectorySlash && ~Settings.useRootRelativePathPeriod
    %    error('Illegal combination of settings.')
    %end
    
    % Convert settings into values to actually use (set once here for speed; to avoid repetition).
%     if Settings.useRelativeDirectorySlash ; relativeDirectoryPathSuffix = '/';
%     else                                    relativeDirectoryPathSuffix = '';
%     end
    relativeDirectoryPathSuffix = '';
    % NOTE: Should NOT include trailing slash. Should be added automatically if
    % desired.
    if Settings.useRootRelativePathPeriod ; relativePathRoot = '.';
    else                                    relativePathRoot = '';
    end

    
    
<<<<<<< HEAD
    % IMPLEMENTATION NOTE: "isfile" is compatible with MATLAB R2016a.
=======
    % IMPLEMENTATION NOTE: "isfile" is incompatible with MATLAB R2016a (i.e. Lapsus).
>>>>>>> 6b53c7a2
    if exist(rootPath, 'file') && ~exist(rootPath, 'dir')    

        result = FileFunc(struct(...
            'rootDirPath',    rootPath, ...
            'relativePath',   '', ...   % Always empty string since not a directory.
            'fullPath',       rootPath, ...
            'dirCmdResult',   dir(rootPath), ...
            'recursionDepth', 0));

<<<<<<< HEAD
    % IMPLEMENTATION NOTE: "isfolder" is compatible with MATLAB R2016a.
=======
    % IMPLEMENTATION NOTE: "isfolder" is incompatible with MATLAB R2016a (i.e. Lapsus).
>>>>>>> 6b53c7a2
    elseif exist(rootPath, 'dir')
        
        rootPath = EJ_library.fs.remove_trailing_slash(rootPath);

        dirCmdResultRootPath = get_dir_cmd_result_for_single_directory(rootPath);
        
        % NOTE: Using empty string to represent relative path to rootPath instead
        % of period. The string is used for is used for building other relative
        % paths (with "fullfile"). If one uses '.', or './' then one gets "ugly"
        % relative paths beginning with "./" which is unnecessary for the actual
        % children of the directory.
        result = recurse_directory_tree_INTERNAL(...
            rootPath, '', ...
            dirCmdResultRootPath, ...
            0, ...
            FileFunc, DirFunc, ShouldRecurseFunc, ...
            relativeDirectoryPathSuffix, relativePathRoot);
        
    else
        error('rootPath="%s" is neither file nor directory.', rootPath)
    end
    
end



% Function that should be called for every subdirectory, and never for files.
%
%
% ARGUMENTS
% =========
% rootDirPath         : The path to the root of the ENTIRE recursion. This value
%                       stays constant for all calls. Always a directory.
% relativePath        : Path to directory relative to "rootDirPath".
%                       NOTE: Uses empty string to represent "rootDirPath".
%                       NOTE: Never has trailing slash/backslash.
% dirCmdResultCurrent : The "dir" command result (data, record) that pertains to
%                       this specific directory, i.e. NOT the data/records for
%                       all of its immediate children (files and directories)
%                       contained in it.
% recursionDepth      : Zero for the first call, i.e. for rootDirPath
%                       (relativePath empty). Incremented by one for every step
%                       into the directory structure.
% FileFunc,
% DirFunc,
% ShouldRecurseFunc   : Same as arguments to main function.
% 
%
% RETURN VALUE
% ============
% result              : [] (not cell) if ShouldRecurseFunc returns false for this directory.
% 
function result = recurse_directory_tree_INTERNAL(...
        rootDirPath, ...
        relativePath, ...
        dirCmdResultCurrent, ...
        recursionDepth, ...
        FileFunc, DirFunc, ShouldRecurseFunc, ...
        relativeDirectoryPathSuffix, relativePathRoot)
    
    % "dir" command results to remove/ignore, as identified by their .name fields.
    NON_CHILDREN_NAMES = {'.', '..'};
    
    % Value to return when shouldRecurse == false
    NO_RECURSE_DIRECTORY_RESULT = {};

    %fprintf(1, 'BEGIN: recurse_directory_tree_INTERNAL("%s")\n', relativePath)
    
    
    
    % Set "relativeDirPath". Only used for calling ShouldRecurseFunc and DirFunc.
    if recursionDepth == 0
        relativeDirPath = [relativePathRoot, relativeDirectoryPathSuffix];
    else
        relativeDirPath = [relativePath,     relativeDirectoryPathSuffix];
    end
    fullDirPath = fullfile(rootDirPath, relativeDirPath);
    
    
    
    %========================
    % Call ShouldRecurseFunc
    %========================
    willRecurseOverChildren = ShouldRecurseFunc(struct(...
        'rootDirPath',    rootDirPath, ...
        'relativePath',   relativeDirPath, ...
        'fullPath',       fullDirPath, ...
        'dirCmdResult',   dirCmdResultCurrent, ...
        'recursionDepth', recursionDepth));

    %=============================================
    % Derive "childrenResultsList" is supposed to.
    %=============================================
    if willRecurseOverChildren

        %==========================================================
        % Get information on the children of the current directory
        %==========================================================
        currentFullPath   = fullfile(rootDirPath, relativePath);
        DirCmdResultsArray = dir(currentFullPath);                 % Returns column vector of structs.
        % Remove non-children from dir command results.
        iDelete = ismember({DirCmdResultsArray.name}, NON_CHILDREN_NAMES);
        DirCmdResultsArray(iDelete) = [];

        %=======================================
        % Iterate over the directory's children
        %=======================================
        childrenResultsArray  = cell(length(DirCmdResultsArray), 1);
        for iChild = 1:length(DirCmdResultsArray)
            dirCmdResultChild = DirCmdResultsArray(iChild);
            childRelativePath = fullfile(relativePath, dirCmdResultChild.name);

            if dirCmdResultChild.isdir
                % CASE: Child is a directory.

                %================
                % RECURSIVE CALL
                %================
                childrenResultsArray{iChild} = recurse_directory_tree_INTERNAL(...
                    rootDirPath, childRelativePath, ...
                    dirCmdResultChild, recursionDepth+1, ...
                    FileFunc, DirFunc, ShouldRecurseFunc, ...
                    relativeDirectoryPathSuffix, relativePathRoot);
            else
                % CASE: Child is a file.

                %===============
                % Call FileFunc
                %===============
                %fprintf(1, 'Calling FileFunc("%s")\n', childRelativePath)
                childrenResultsArray{iChild} = FileFunc(struct(...
                    'rootDirPath',    rootDirPath, ...
                    'relativePath',   childRelativePath, ...
                    'fullPath',       fullfile(rootDirPath, childRelativePath), ...
                    'dirCmdResult',   dirCmdResultChild, ...
                    'recursionDepth', recursionDepth+1));
            end
        end

    else
        childrenResultsArray = NO_RECURSE_DIRECTORY_RESULT;
    end

    %fprintf(1, 'Calling DirFunc("%s")\n', relativePath)
    
    %==============
    % Call DirFunc
    %==============
    % NOTE: Requires cell braces around "childrenResultsList" to prevent
    % "struct" from creating an analogous array of structs. (Other fields are
    % identical for all array components.)
    result = DirFunc(struct(...
        'rootDirPath',              rootDirPath, ...
        'relativePath',             relativeDirPath, ...
        'fullPath',                 fullDirPath, ...
        'dirCmdResult',             dirCmdResultCurrent, ...
        'recursionDepth',           recursionDepth, ...
        'childrenResultsList',      {childrenResultsArray}, ...
        'hasRecursedOverChildren',  willRecurseOverChildren));

    %fprintf(1, 'END:   recurse_directory_tree_INTERNAL("%s")\n', relativePath)
end



% Return information for ONLY a specific directory using "dir" (i.e. NOT
% information for all the children).
% NOTE: dir() for a directory has to special behaviours.
% (1) it returns entries both for the directory itself AND all
% the children of that directory.
% (2) it specifies a directory name "." .
%
% Utility function for clarifying the code.
%
% Should only be needed exactly once (for the root directory).
%
function DirCmdResult = get_dir_cmd_result_for_single_directory(dirPath)
    % TODO-DECISION: How handle "/"?
    
    % IMPLEMENTATION NOTE: Need correct path to later determine the name of the
    % directory (e.g. for relative paths, "/", "..").
    % EJ_library.fs.get_abs_path might not be enough.
    absPath = EJ_library.fs.get_abs_path(dirPath);   
    
    DirCmdResultsArray = dir(absPath);
    
    % IMPLEMENTATION NOTE: Empirically, "dir" returns zero entries for
    % non-readable directories WITHOUT THROWING ANY EXCEPTION. This can give
    % very non-intuitive errors.
    assert(~isempty(DirCmdResultsArray), '"dir" returned zero entries for directory "%s". Non-existent directory? No read permissions?', absPath)

    % Replace "." (current directory) with the actual name of the current
    % directory.
    iDir = find(strcmp({DirCmdResultsArray.name}, '.'));
    assert(isscalar(iDir), 'Can not find exactly one instance of object named "." when using "dir()" on directory.')
    DirCmdResult = DirCmdResultsArray(iDir);
    
    % IMPLEMENTATION NOTE: Keep compatible with MATLAB R2009a ==> Do NOT use "~" notation.
    %[junk, baseName, ext] = fileparts(absPath);
    %dirCmdResult.name = [baseName, ext];
    DirCmdResult.name = EJ_library.fs.get_name(absPath);
end
<|MERGE_RESOLUTION|>--- conflicted
+++ resolved
@@ -225,11 +225,7 @@
 
     
     
-<<<<<<< HEAD
-    % IMPLEMENTATION NOTE: "isfile" is compatible with MATLAB R2016a.
-=======
     % IMPLEMENTATION NOTE: "isfile" is incompatible with MATLAB R2016a (i.e. Lapsus).
->>>>>>> 6b53c7a2
     if exist(rootPath, 'file') && ~exist(rootPath, 'dir')    
 
         result = FileFunc(struct(...
@@ -239,11 +235,7 @@
             'dirCmdResult',   dir(rootPath), ...
             'recursionDepth', 0));
 
-<<<<<<< HEAD
-    % IMPLEMENTATION NOTE: "isfolder" is compatible with MATLAB R2016a.
-=======
     % IMPLEMENTATION NOTE: "isfolder" is incompatible with MATLAB R2016a (i.e. Lapsus).
->>>>>>> 6b53c7a2
     elseif exist(rootPath, 'dir')
         
         rootPath = EJ_library.fs.remove_trailing_slash(rootPath);
