%
% Collection of processing function for demultiplexing and calibrating (DC), and
% related code (except bicas.proc.L1L2.demuxer).
%
% DC = Demux (demultiplex) & Calibrate
%
%
% Author: Erik P G Johansson, IRF, Uppsala, Sweden
% First created 2021-05-25
%
classdef dc
    % PROPOSAL: Automatic test code.
    % PROPOSAL: Include bicas.proc.L1L2.demuxer.
    %   CON: Too much code.
    %
    % PROPOSAL:   process_calibrate_demux()
    %           & calibrate_demux_voltages()
    %           should only accept the needed zVars and variables.
    %   NOTE: Needs some way of packaging/extracting only the relevant zVars/fields
    %         from struct.
    %
    % PROPOSAL: Make AsrSamplesAVolt a class.
    %   PRO: Can initialize right-sized empty fields in constructor.

    
    %#######################
    %#######################
    % PUBLIC STATIC METHODS
    %#######################
    %#######################
    methods(Static)
        
        
        
        % Processing function. Derive PostDC from PreDc, i.e. demux and
        % calibrate data. Function is in large part a wrapper around
        % "calibrate_demux_voltages".
        %
        % NOTE: Public function as opposed to the other demuxing/calibration
        % functions.
        %
        function PostDc = process_calibrate_demux(PreDc, InCurPd, Cal, SETTINGS, L)

            tTicToc = tic();

            % ASSERTION
            bicas.proc.L1L2.assert_PreDC(PreDc);



            % IMPLEMENTATION NOTE: Only copy fields PreDc-->PostDc which are
            % known to be needed in order to conserve memory (not sure if
            % meaningful).
            PostDc = [];



            %############################
            % DEMUX & CALIBRATE VOLTAGES
            %############################
            PostDc.Zv.DemuxerOutput = ...
                bicas.proc.L1L2.dc.calibrate_demux_voltages(PreDc, Cal, L);



            %#########################
            % Calibrate bias CURRENTS
            %#########################
            currentSAmpere = bicas.proc.L1L2.dc.convert_CUR_to_CUR_on_SCI_TIME(...
                PreDc.Zv.Epoch, InCurPd, SETTINGS, L);
            currentTm      = bicas.proc.L1L2.cal.calibrate_current_sampere_to_TM(currentSAmpere);

            currentAAmpere = nan(size(currentSAmpere));    % Variable to fill/set.
            iCalibLZv      = Cal.get_BIAS_calibration_time_L(PreDc.Zv.Epoch);
<<<<<<< HEAD
            [iFirstList, iLastList, nSs] = EJ_library.utils.split_by_change(iCalibLZv);
=======
            [iFirstList, iLastList, nSubseq] = irf.utils.split_by_change(iCalibLZv);
>>>>>>> 15825ba9
            L.logf('info', ...
                ['Calibrating currents -', ...
                ' One sequence of records with identical settings at a time.'])
            for iSs = 1:nSs
                iFirst = iFirstList(iSs);
                iLast  = iLastList(iSs);

                iRecords = iFirst:iLast;

                L.logf('info', 'Records %7i-%7i : %s -- %s', ...
                    iFirst, iLast, ...
                    bicas.utils.TT2000_to_UTC_str(PreDc.Zv.Epoch(iFirst)), ...
                    bicas.utils.TT2000_to_UTC_str(PreDc.Zv.Epoch(iLast)))

                for iAnt = 1:3
                    %--------------------
                    % CALIBRATE CURRENTS
                    %--------------------
                    currentAAmpere(iRecords, iAnt) = Cal.calibrate_current_TM_to_aampere(...
                        currentTm( iRecords, iAnt), iAnt, iCalibLZv(iRecords));
                end
            end
            PostDc.Zv.currentAAmpere = currentAAmpere;



            % ASSERTION
            bicas.proc.L1L2.assert_PostDC(PostDc)

            nRecords = size(PreDc.Zv.Epoch, 1);
            bicas.log_speed_profiling(L, ...
                'bicas.proc.L1L2.dc.process_calibrate_demux', tTicToc, ...
                nRecords, 'record')
        end    % process_calibrate_demux



    end    % methods(Static)



    %########################
    %########################
    % PRIVATE STATIC METHODS
    %########################
    %########################
    methods(Static, Access=private)
        
        
        
        % Demultiplex and calibrate voltages.
        %
        % NOTE: Can handle arrays of any size if the sizes are
        % consistent.
        %
        function AsrSamplesAVolt = calibrate_demux_voltages(PreDc, Cal, L)
        % PROPOSAL: Sequence of constant settings includes dt (for CWF)
        %   PROBLEM: Not clear how to implement it since it is a property of two records, not one.
        %       PROPOSAL: Use other utility function(s).
        %           PROPOSAL: Function that finds changes in dt.
        %           PROPOSAL: Function that further splits list of index intervals ~on the form iFirstList, iLastList.
        %           PROPOSAL: Write functions such that one can detect suspicious jumps in dt (under some threshold).
        %               PROPOSAL: Different policies/behaviours:
        %                   PROPOSAL: Assertion on expected constant dt.
        %                   PROPOSAL: Always split sequence at dt jumps.
        %                   PROPOSAL: Never  split sequence at dt jumps.
        %                   PROPOSAL: Have threshold on dt when expected constant dt.
        %                       PROPOSAL: Below dt jump threshold, never split sequence
        %                       PROPOSAL: Above dt jump threshold, split sequence
        %                       PROPOSAL: Above dt jump threshold, assert never/give error
        %
        % PROPOSAL: Sequence of constant settings includes constant NaN/non-NaN for CWF.
        %
        % PROPOSAL: Integrate into bicas.proc.L1L2.demuxer (as method).
        % NOTE: Calibration is really separate from the demultiplexer. Demultiplexer only needs to split into
        %       subsequences based on mux mode and latching relay, nothing else.
        %   PROPOSAL: Separate out demultiplexer. Do not call from this function.
        %
        % PROPOSAL: Function for dtSec.
        %     PROPOSAL: Some kind of assertion (assumption of) constant sampling frequency.
        %
        % PROPOSAL: Move the different conversion of CWF/SWF (one/many cell arrays) into the calibration function?!!
        %
        % PROPOSAL: Move processing of one subsequence (one for-loop iteration) into its own function.

            %tTicToc  = tic();

            % ASSERTIONS
            assert(isscalar(PreDc.hasSnapshotFormat))
            assert(iscell(  PreDc.Zv.samplesCaTm))
            irf.assert.vector(PreDc.Zv.samplesCaTm)
            assert(numel(PreDc.Zv.samplesCaTm) == 5)
            bicas.proc.utils.assert_cell_array_comps_have_same_N_rows(...
                PreDc.Zv.samplesCaTm)
            [nRecords, nSamplesPerRecordChannel] = irf.assert.sizes(...
                PreDc.Zv.MUX_SET,        [-1,  1], ...
                PreDc.Zv.DIFF_GAIN,      [-1,  1], ...
                PreDc.Zv.samplesCaTm{1}, [-1, -2]);



            % Pre-allocate
            % ------------
            % IMPLEMENTATION NOTE: Very important for speeding up LFR-SWF which
            % tends to be broken into subsequences of 1 record.
            tempVoltageArray = nan(nRecords, nSamplesPerRecordChannel);
            AsrSamplesAVolt = struct(...
                'dcV1',  tempVoltageArray, ...
                'dcV2',  tempVoltageArray, ...
                'dcV3',  tempVoltageArray, ...
                'dcV12', tempVoltageArray, ...
                'dcV13', tempVoltageArray, ...
                'dcV23', tempVoltageArray, ...
                'acV12', tempVoltageArray, ...
                'acV13', tempVoltageArray, ...
                'acV23', tempVoltageArray);

            dlrUsing12zv = bicas.proc.L1L2.demuxer_latching_relay(PreDc.Zv.Epoch);
            iCalibLZv    = Cal.get_BIAS_calibration_time_L(PreDc.Zv.Epoch);
            iCalibHZv    = Cal.get_BIAS_calibration_time_H(PreDc.Zv.Epoch);



            %===================================================================
            % (1) Find continuous subsequences of records with identical
            %     settings.
            % (2) Process data separately for each such sequence.
            % ----------------------------------------------------------
            % NOTE: Just finding continuous subsequences can take a significant
            %       amount of time.
            % NOTE: Empirically, this is not useful for real LFR SWF datasets
            %       where the LFR sampling frequency changes in every record,
            %       meaning that the subsequences are all 1 record long.
            %
            % SS = Subsequence
            %===================================================================
<<<<<<< HEAD
            [iFirstList, iLastList, nSs] = EJ_library.utils.split_by_change(...
=======
            [iFirstList, iLastList, nSubseq] = irf.utils.split_by_change(...
>>>>>>> 15825ba9
                PreDc.Zv.MUX_SET, ...
                PreDc.Zv.DIFF_GAIN, ...
                PreDc.Zv.freqHz, ...
                PreDc.Zv.iLsf, ...
                PreDc.Zv.CALIBRATION_TABLE_INDEX, ...
                PreDc.Zv.useFillValues, ...
                PreDc.Zv.lfrRx, ...
                dlrUsing12zv, ...
                iCalibLZv, ...
                iCalibHZv);

            L.logf('info', ...
                ['Calibrating voltages -', ...
                ' One sequence of records with identical settings at a time.'])
            for iSs = 1:nSs
                iFirst = iFirstList(iSs);
                iLast  = iLastList (iSs);

<<<<<<< HEAD
                SsAsrSamplesAVolt = bicas.proc.L1L2.dc.calibrate_demux_subsequence(...
                    PreDc, dlrUsing12zv, iCalibLZv, iCalibHZv, Cal, iFirst, iLast, L);
=======
            for iSubseq = 1:nSubseq

                iFirst = iFirstList(iSubseq);
                iLast  = iLastList (iSubseq);

                % Extract SCALAR settings to use for entire subsequence of
                % records.
                % SS = Subsequence (single, constant value valid for entire
                %      subsequence)
                MUX_SET_ss                 = PreDc.Zv.MUX_SET  (              iFirst);
                DIFF_GAIN_ss               = PreDc.Zv.DIFF_GAIN(              iFirst);
                dlrUsing12_ss              = dlrUsing12zv(                    iFirst);
                freqHz_ss                  = PreDc.Zv.freqHz(                 iFirst);
                iCalibL_ss                 = iCalibLZv(                       iFirst);
                iCalibH_ss                 = iCalibHZv(                       iFirst);
                iLsf_ss                    = PreDc.Zv.iLsf(                   iFirst);
                ufv_ss                     = PreDc.Zv.useFillValues(          iFirst);
                CALIBRATION_TABLE_INDEX_ss = PreDc.Zv.CALIBRATION_TABLE_INDEX(iFirst, :);

                if ~(PreDc.hasSnapshotFormat && PreDc.isLfr)
                    % IMPLEMENTATION NOTE: Do not log for LFR SWF since it
                    % produces unnecessarily many log messages since sampling
                    % frequencies change for every CDF record.
                    %
                    % PROPOSAL: Make into "proper" table with top rows with column names.
                    %   NOTE: Can not use irf.str.assist_print_table() since
                    %         it requires the entire table to pre-exist before execution.
                    %   PROPOSAL: Print after all iterations.
                    %
                    % NOTE: DIFF_GAIN needs three characters two fit in "NaN".
                    L.logf('info', ['Records %8i-%8i : %s -- %s', ...
                        ' MUX_SET=%i; DIFF_GAIN=%-3i; dlrUsing12=%i;', ...
                        ' freqHz=%5g; iCalibL=%i; iCalibH=%i; ufv=%i', ...
                        ' CALIBRATION_TABLE_INDEX=[%i, %i]'], ...
                        iFirst, iLast, ...
                        bicas.utils.TT2000_to_UTC_str(PreDc.Zv.Epoch(iFirst)), ...
                        bicas.utils.TT2000_to_UTC_str(PreDc.Zv.Epoch(iLast)), ...
                        MUX_SET_ss, DIFF_GAIN_ss, dlrUsing12_ss, freqHz_ss, ...
                        iCalibL_ss, iCalibH_ss, ufv_ss, ...
                        CALIBRATION_TABLE_INDEX_ss(1), ...
                        CALIBRATION_TABLE_INDEX_ss(2))
                end

                %=======================================
                % DEMULTIPLEXER: FIND ASR-BLTS ROUTINGS
                %=======================================
                % NOTE: Call demultiplexer with no samples. Only for collecting
                % information on which BLTS channels are connected to which
                % ASRs.
                [BltsSrcAsrArray, ~] = bicas.proc.L1L2.demuxer.main(...
                    MUX_SET_ss, dlrUsing12_ss, {[],[],[],[],[]});



                % Extract subsequence of DATA records to "demux".
                ssSamplesTm = bicas.proc.utils.select_row_range_from_cell_comps(...
                    PreDc.Zv.samplesCaTm, iFirst, iLast);
                % NOTE: "zVariable" (i.e. first index=record) for only the
                % current subsequence.
                ssZvNValidSamplesPerRecord = PreDc.Zv.nValidSamplesPerRecord(iFirst:iLast);
                if PreDc.hasSnapshotFormat
                    % NOTE: Vector of constant numbers (one per snapshot).
                    ssDtSec = 1 ./ PreDc.Zv.freqHz(iFirst:iLast);
                else
                    % NOTE: Scalar (one for entire sequence).
                    ssDtSec = double(...
                        PreDc.Zv.Epoch(iLast) - PreDc.Zv.Epoch(iFirst)) ...
                        / (iLast-iFirst) * 1e-9;   % TEMPORARY?
                end

                biasHighGain = DIFF_GAIN_ss;



                %=====================
                % ITERATE OVER BLTS's
                %=====================
                ssSamplesAVolt = cell(5,1);
                for iBlts = 1:5

                    if strcmp(BltsSrcAsrArray(iBlts).category, 'Unknown')
                        % ==> Calibrated data == NaN.
                        ssSamplesAVolt{iBlts} = nan(size(ssSamplesTm{iBlts}));

                    elseif ismember(BltsSrcAsrArray(iBlts).category, {'GND', '2.5V Ref'})
                        % ==> No calibration.
                        ssSamplesAVolt{iBlts} = ssSamplesTm{iBlts};

                    else
                        assert(BltsSrcAsrArray(iBlts).is_ASR())
                        % ==> Calibrate (unless explicitly stated that should
                        % not)

                        if PreDc.hasSnapshotFormat
                            ssSamplesCaTm = ...
                                bicas.proc.utils.convert_matrix_to_cell_array_of_vectors(...
                                    double(ssSamplesTm{iBlts}), ...
                                    ssZvNValidSamplesPerRecord);
                        else
                            assert(all(ssZvNValidSamplesPerRecord == 1))
                            ssSamplesCaTm = {double(ssSamplesTm{iBlts})};
                        end

                        %######################
                        %######################
                        %  CALIBRATE VOLTAGES
                        %######################
                        %######################
                        % IMPLEMENTATION NOTE: Must explicitly disable
                        % calibration for LFR zVar BW=0
                        % ==> CALIBRATION_TABLE_INDEX(1,:) illegal value.
                        % ==> Can not calibrate.
                        % Therefore uses ufv_ss to disable calibration.
                        % It is thus not enough to overwrite the values later.
                        % This incidentally also potentially speeds up the code.
                        % Ex: LFR SWF 2020-02-25, 2020-02-28.
                        CalSettings = struct();
                        CalSettings.iBlts        = iBlts;
                        CalSettings.BltsSrc      = BltsSrcAsrArray(iBlts);
                        CalSettings.biasHighGain = biasHighGain;
                        CalSettings.iCalibTimeL  = iCalibL_ss;
                        CalSettings.iCalibTimeH  = iCalibH_ss;
                        CalSettings.iLsf         = iLsf_ss;
                        %#######################################################
                        ssSamplesCaAVolt = Cal.calibrate_voltage_all(...
                            ssDtSec, ssSamplesCaTm, ...
                            PreDc.isLfr, PreDc.isTdsCwf, CalSettings, ...
                            CALIBRATION_TABLE_INDEX_ss, ufv_ss);
                        %#######################################################

                        if PreDc.hasSnapshotFormat
                            [ssSamplesAVolt{iBlts}, ~] = ...
                                bicas.proc.utils.convert_cell_array_of_vectors_to_matrix(...
                                    ssSamplesCaAVolt, ...
                                    size(ssSamplesTm{iBlts}, ...
                                    2));
                        else
                            % NOTE: Must be column array.
                            ssSamplesAVolt{iBlts} = ssSamplesCaAVolt{1};
                        end
                    end
                end    % for iBlts = 1:5

                %====================================
                % DEMULTIPLEXER: DERIVE MISSING ASRs
                %====================================
                [~, SsAsrSamplesAVolt] = bicas.proc.L1L2.demuxer.main(...
                    MUX_SET_ss, dlrUsing12_ss, ssSamplesAVolt);
>>>>>>> 15825ba9

                % Add demuxed sequence to the to-be complete set of records.
                AsrSamplesAVolt = bicas.proc.utils.set_struct_field_rows(...
                    AsrSamplesAVolt, SsAsrSamplesAVolt, iFirst:iLast);
            end



            % NOTE: Assumes no "return" statement.
            %bicas.log_speed_profiling(L, 'bicas.proc.L1L2.dc.calibrate_demux_voltages', tTicToc, nRecords, 'record')
            %bicas.log_memory_profiling(L, 'bicas.proc.L1L2.dc.calibrate_demux_voltages:end')
        end    % calibrate_demux_voltages



        % Calibrate and demux all BLTS channels for one subsequence.
        function SsAsrSamplesAVolt = calibrate_demux_subsequence(...
                PreDc, dlrUsing12zv, iCalibLZv, iCalibHZv, Cal, iFirst, iLast, L)
            % IMPLEMENTATION NOTE: Function created to make loop in
            % calibrate_demux_voltages() smaller and more easy-to-understand.

            % Extract SCALAR settings to use for entire subsequence of
            % records.
            MUX_SET_ss                 = PreDc.Zv.MUX_SET  (              iFirst);
            DIFF_GAIN_ss               = PreDc.Zv.DIFF_GAIN(              iFirst);
            freqHz_ss                  = PreDc.Zv.freqHz(                 iFirst);
            iLsf_ss                    = PreDc.Zv.iLsf(                   iFirst);
            CALIBRATION_TABLE_INDEX_ss = PreDc.Zv.CALIBRATION_TABLE_INDEX(iFirst, :);
            ufv_ss                     = PreDc.Zv.useFillValues(          iFirst);
            dlrUsing12_ss              = dlrUsing12zv(                    iFirst);
            iCalibL_ss                 = iCalibLZv(                       iFirst);
            iCalibH_ss                 = iCalibHZv(                       iFirst);

            % Extract subsequence of DATA records to "demux".
            ssSamplesCaTm = bicas.proc.utils.select_row_range_from_cell_comps(...
                PreDc.Zv.samplesCaTm, iFirst, iLast);
            % NOTE: "zVariable" (i.e. first index=record) for only the
            % current subsequence.
            ssZvNValidSamplesPerRecord = PreDc.Zv.nValidSamplesPerRecord(iFirst:iLast);

            if ~(PreDc.hasSnapshotFormat && PreDc.isLfr)
                % IMPLEMENTATION NOTE: Do not log for LFR SWF since it
                % produces unnecessarily many log messages since sampling
                % frequencies change for every CDF record.
                %
                % PROPOSAL: Make into "proper" table with top rows with column names.
                %   NOTE: Can not use EJ_library.str.assist_print_table() since
                %         it requires the entire table to pre-exist before execution.
                %   PROPOSAL: Print after all iterations.
                %
                % NOTE: DIFF_GAIN needs three characters to fit in "NaN".
                L.logf('info', ['Records %8i-%8i : %s -- %s', ...
                    ' MUX_SET=%i; DIFF_GAIN=%-3i; dlrUsing12=%i;', ...
                    ' freqHz=%5g; iCalibL=%i; iCalibH=%i; ufv=%i', ...
                    ' CALIBRATION_TABLE_INDEX=[%i, %i]'], ...
                    iFirst, iLast, ...
                    bicas.utils.TT2000_to_UTC_str(PreDc.Zv.Epoch(iFirst)), ...
                    bicas.utils.TT2000_to_UTC_str(PreDc.Zv.Epoch(iLast)), ...
                    MUX_SET_ss, DIFF_GAIN_ss, dlrUsing12_ss, freqHz_ss, ...
                    iCalibL_ss, iCalibH_ss, ufv_ss, ...
                    CALIBRATION_TABLE_INDEX_ss(1), ...
                    CALIBRATION_TABLE_INDEX_ss(2))
            end

            %=======================================
            % DEMULTIPLEXER: FIND ASR-BLTS ROUTINGS
            %=======================================
            % NOTE: Call demultiplexer with no samples. Only for collecting
            % information on which BLTS channels are connected to which
            % ASRs.
            [BltsSrcAsrArray, ~] = bicas.proc.L1L2.demuxer.main(...
                MUX_SET_ss, dlrUsing12_ss, {[],[],[],[],[]});



            if PreDc.hasSnapshotFormat
                % NOTE: Vector of constant numbers (one per snapshot).
                ssDtSec = 1 ./ PreDc.Zv.freqHz(iFirst:iLast);
            else
                % NOTE: Scalar (one for entire sequence).
                ssDtSec = double(...
                    PreDc.Zv.Epoch(iLast) - PreDc.Zv.Epoch(iFirst)) ...
                    / (iLast-iFirst) * 1e-9;   % TEMPORARY?
            end

            biasHighGain = DIFF_GAIN_ss;



            %=====================
            % ITERATE OVER BLTS's
            %=====================
            ssSamplesAVoltCa = cell(5,1);
            for iBlts = 1:5
                ssSamplesAVoltCa{iBlts} = bicas.proc.L1L2.dc.calibrate_BLTS(...
                    BltsSrcAsrArray(iBlts), ...
                    ssSamplesCaTm{iBlts}, ...
                    iBlts, ...
                    PreDc.hasSnapshotFormat, ...
                    ssZvNValidSamplesPerRecord, ...
                    biasHighGain, ...
                    iCalibL_ss, ...
                    iCalibH_ss, ...
                    iLsf_ss, ...
                    ssDtSec, ...
                    PreDc.isLfr, PreDc.isTdsCwf, ...
                    CALIBRATION_TABLE_INDEX_ss, ufv_ss, ...
                    Cal);
            end

            %====================================
            % DEMULTIPLEXER: DERIVE MISSING ASRs
            %====================================
            [~, SsAsrSamplesAVolt] = bicas.proc.L1L2.demuxer.main(...
                MUX_SET_ss, dlrUsing12_ss, ssSamplesAVoltCa);
        end    % calibrate_demux_subsequence



        % Calibrate one BLTS channel.
        function samplesAVolt = calibrate_BLTS(...
                BltsSrcAsr, samplesTm, iBlts, ...
                hasSnapshotFormat, ...
                zvNValidSamplesPerRecord, biasHighGain, ...
                iCalibL, iCalibH, iLsf, dtSec, ...
                isLfr, isTdsCwf, ...
                CALIBRATION_TABLE_INDEX, ufv, ...
                Cal)
            % IMPLEMENTATION NOTE: It is ugly to have this many parameters (15!),
            % but the original code made calibrate_demux_voltages() to large and
            % unwieldy. It also highlights the dependencies.
            %
            % PROPOSAL: CalSettings as parameter.
            %   PRO: Reduces number of parameters.
            %   PROPOSAL: Add values to CalSettings: isLfr, isTdsCwf, CALIBRATION_TABLE_INDEX
            %       CON: cal does not seem to use more values.
            % PROPOSAL: Reorder arguments to group them.
            %   PROPOSAL: Group arguments from PreDc.

            if strcmp(BltsSrcAsr.category, 'Unknown')
                % ==> Calibrated data == NaN.
                samplesAVolt = nan(size(samplesTm));

            elseif ismember(BltsSrcAsr.category, {'GND', '2.5V Ref'})
                % ==> No calibration.
                samplesAVolt = ssSamplesTm;

            else
                assert(BltsSrcAsr.is_ASR())
                % ==> Calibrate (unless explicitly stated that should not)

                if hasSnapshotFormat
                    samplesCaTm = ...
                        bicas.proc.utils.convert_matrix_to_cell_array_of_vectors(...
                            double(samplesTm), zvNValidSamplesPerRecord);
                else
                    assert(all(zvNValidSamplesPerRecord == 1))
                    samplesCaTm = {double(samplesTm)};
                end

                %######################
                %######################
                %  CALIBRATE VOLTAGES
                %######################
                %######################
                % IMPLEMENTATION NOTE: Must explicitly disable
                % calibration for LFR zVar BW=0
                % ==> CALIBRATION_TABLE_INDEX(1,:) illegal value.
                % ==> Can not calibrate.
                % Therefore uses ufv_ss to disable calibration.
                % It is thus not enough to overwrite the values later.
                % This incidentally also potentially speeds up the code.
                % Ex: LFR SWF 2020-02-25, 2020-02-28.
                CalSettings = struct();
                CalSettings.iBlts        = iBlts;
                CalSettings.BltsSrc      = BltsSrcAsr;
                CalSettings.biasHighGain = biasHighGain;
                CalSettings.iCalibTimeL  = iCalibL;
                CalSettings.iCalibTimeH  = iCalibH;
                CalSettings.iLsf         = iLsf;
                %#######################################################
                ssSamplesCaAVolt = Cal.calibrate_voltage_all(...
                    dtSec, samplesCaTm, ...
                    isLfr, isTdsCwf, CalSettings, ...
                    CALIBRATION_TABLE_INDEX, ufv);
                %#######################################################

                if hasSnapshotFormat
                    [samplesAVolt, ~] = ...
                        bicas.proc.utils.convert_cell_array_of_vectors_to_matrix(...
                            ssSamplesCaAVolt, ...
                            size(samplesTm, 2));
                else
                    % NOTE: Must be column array.
                    samplesAVolt = ssSamplesCaAVolt{1};
                end
            end
        end    % calibrate_BLTS



        function currentSAmpere = convert_CUR_to_CUR_on_SCI_TIME(...
                sciEpoch, InCur, SETTINGS, L)
            
            % PROPOSAL: Change function name. process_* implies converting struct-->struct.

            % ASSERTIONS
            assert(isa(InCur, 'bicas.InputDataset'))



            %===================================================================
            % CDF ASSERTION: CURRENT data begins before SCI data (i.e. there is
            % enough CURRENT data).
            %===================================================================
            if ~(min(InCur.Zv.Epoch) <= min(sciEpoch))
                curRelativeSec    = 1e-9 * (min(InCur.Zv.Epoch) - min(sciEpoch));
                sciEpochUtcStr    = irf.cdf.TT2000_to_UTC_str(min(sciEpoch));
                curEpochMinUtcStr = irf.cdf.TT2000_to_UTC_str(min(InCur.Zv.Epoch));

                [settingValue, settingKey] = SETTINGS.get_fv(...
                    'PROCESSING.CUR.TIME_NOT_SUPERSET_OF_SCI_POLICY');

                anomalyDescrMsg = sprintf(...
                    ['Bias current data begins %g s (%s) AFTER voltage data begins (%s).', ....
                    ' Can therefore not determine currents for all voltage timestamps.'], ...
                    curRelativeSec, curEpochMinUtcStr, sciEpochUtcStr);

                bicas.default_anomaly_handling(L, settingValue, settingKey, 'E+W+illegal', ...
                    anomalyDescrMsg, 'BICAS:SWModeProcessing')
            end



            %====================================================================
            % CDF ASSERTION: Epoch increases (not monotonically)
            % --------------------------------------------------
            % NOTE: bicas.proc.L1L2.dc.zv_TC_to_current() checks (and handles)
            % that Epoch increases monotonically, but only for each antenna
            % separately (which does not capture all cases). Therefore checks
            % that Epoch is (non-monotonically) increasing.
            % Ex: Timestamps, iAntenna = mod(iRecord,3): 1,2,3,5,4,6
            %       ==> Monotonically increasing sequences for each antenna
            %           separately, but not even increasing when combined.
            %====================================================================
            assert(issorted(InCur.Zv.Epoch), ...
                'BICAS:DatasetFormat', ...
                'CURRENT timestamps zVar Epoch does not increase (all antennas combined).')

            % NOTE: bicas.proc.L1L2.dc.zv_TC_to_current() checks that Epoch
            % increases monotonically.
            currentNanoSAmpere = [];
            currentNanoSAmpere(:,1) = bicas.proc.L1L2.dc.zv_TC_to_current(InCur.Zv.Epoch, InCur.Zv.IBIAS_1, sciEpoch, L, SETTINGS);
            currentNanoSAmpere(:,2) = bicas.proc.L1L2.dc.zv_TC_to_current(InCur.Zv.Epoch, InCur.Zv.IBIAS_2, sciEpoch, L, SETTINGS);
            currentNanoSAmpere(:,3) = bicas.proc.L1L2.dc.zv_TC_to_current(InCur.Zv.Epoch, InCur.Zv.IBIAS_3, sciEpoch, L, SETTINGS);

            currentSAmpere = 1e-9 * currentNanoSAmpere;
        end
        
        
        
        % Wrapper around solo.hwzv.CURRENT_zv_to_current_interpolate for
        % anomaly handling.
        function sciZv_IBIASx = zv_TC_to_current(...
                curZv_Epoch, curZv_IBIAS_x, sciZv_Epoch, L, SETTINGS)



            %====================
            % Calibrate currents
            %====================
            [sciZv_IBIASx, duplicateAnomaly] = ...
                solo.hwzv.CURRENT_zv_to_current_interpolate(...
                    curZv_Epoch, ...
                    curZv_IBIAS_x, ...
                    sciZv_Epoch);



            if duplicateAnomaly
                %====================================================
                % Handle anomaly: Non-monotonically increasing Epoch
                %====================================================
                [settingValue, settingKey] = SETTINGS.get_fv(...
                    'INPUT_CDF.CUR.DUPLICATE_BIAS_CURRENT_SETTINGS_POLICY');
                anomalyDescriptionMsg = [...
                    'Bias current data contain duplicate settings, with', ...
                    ' identical timestamps', ...
                    ' and identical bias settings on the same antenna.'];

                switch(settingValue)
                    case 'REMOVE_DUPLICATES'
                        bicas.default_anomaly_handling(L, ...
                            settingValue, settingKey, 'other', ...
                            anomalyDescriptionMsg)
                        L.log('warning', ...
                            ['Removed duplicated bias current settings with', ...
                            ' identical timestamps on the same antenna.'])

                    otherwise
                        bicas.default_anomaly_handling(L, ...
                            settingValue, settingKey, 'E+illegal', ...
                            anomalyDescriptionMsg, ...
                            'BICAS:SWModeProcessing:DatasetFormat')
                end
            end

        end    % bicas.proc.L1L2.dc.zv_TC_to_current



    end    % methods(Static, Access=private)

end<|MERGE_RESOLUTION|>--- conflicted
+++ resolved
@@ -72,11 +72,7 @@
 
             currentAAmpere = nan(size(currentSAmpere));    % Variable to fill/set.
             iCalibLZv      = Cal.get_BIAS_calibration_time_L(PreDc.Zv.Epoch);
-<<<<<<< HEAD
-            [iFirstList, iLastList, nSs] = EJ_library.utils.split_by_change(iCalibLZv);
-=======
-            [iFirstList, iLastList, nSubseq] = irf.utils.split_by_change(iCalibLZv);
->>>>>>> 15825ba9
+            [iFirstList, iLastList, nSs] = irf.utils.split_by_change(iCalibLZv);
             L.logf('info', ...
                 ['Calibrating currents -', ...
                 ' One sequence of records with identical settings at a time.'])
@@ -213,11 +209,7 @@
             %
             % SS = Subsequence
             %===================================================================
-<<<<<<< HEAD
-            [iFirstList, iLastList, nSs] = EJ_library.utils.split_by_change(...
-=======
-            [iFirstList, iLastList, nSubseq] = irf.utils.split_by_change(...
->>>>>>> 15825ba9
+            [iFirstList, iLastList, nSs] = irf.utils.split_by_change(...
                 PreDc.Zv.MUX_SET, ...
                 PreDc.Zv.DIFF_GAIN, ...
                 PreDc.Zv.freqHz, ...
@@ -236,159 +228,8 @@
                 iFirst = iFirstList(iSs);
                 iLast  = iLastList (iSs);
 
-<<<<<<< HEAD
                 SsAsrSamplesAVolt = bicas.proc.L1L2.dc.calibrate_demux_subsequence(...
                     PreDc, dlrUsing12zv, iCalibLZv, iCalibHZv, Cal, iFirst, iLast, L);
-=======
-            for iSubseq = 1:nSubseq
-
-                iFirst = iFirstList(iSubseq);
-                iLast  = iLastList (iSubseq);
-
-                % Extract SCALAR settings to use for entire subsequence of
-                % records.
-                % SS = Subsequence (single, constant value valid for entire
-                %      subsequence)
-                MUX_SET_ss                 = PreDc.Zv.MUX_SET  (              iFirst);
-                DIFF_GAIN_ss               = PreDc.Zv.DIFF_GAIN(              iFirst);
-                dlrUsing12_ss              = dlrUsing12zv(                    iFirst);
-                freqHz_ss                  = PreDc.Zv.freqHz(                 iFirst);
-                iCalibL_ss                 = iCalibLZv(                       iFirst);
-                iCalibH_ss                 = iCalibHZv(                       iFirst);
-                iLsf_ss                    = PreDc.Zv.iLsf(                   iFirst);
-                ufv_ss                     = PreDc.Zv.useFillValues(          iFirst);
-                CALIBRATION_TABLE_INDEX_ss = PreDc.Zv.CALIBRATION_TABLE_INDEX(iFirst, :);
-
-                if ~(PreDc.hasSnapshotFormat && PreDc.isLfr)
-                    % IMPLEMENTATION NOTE: Do not log for LFR SWF since it
-                    % produces unnecessarily many log messages since sampling
-                    % frequencies change for every CDF record.
-                    %
-                    % PROPOSAL: Make into "proper" table with top rows with column names.
-                    %   NOTE: Can not use irf.str.assist_print_table() since
-                    %         it requires the entire table to pre-exist before execution.
-                    %   PROPOSAL: Print after all iterations.
-                    %
-                    % NOTE: DIFF_GAIN needs three characters two fit in "NaN".
-                    L.logf('info', ['Records %8i-%8i : %s -- %s', ...
-                        ' MUX_SET=%i; DIFF_GAIN=%-3i; dlrUsing12=%i;', ...
-                        ' freqHz=%5g; iCalibL=%i; iCalibH=%i; ufv=%i', ...
-                        ' CALIBRATION_TABLE_INDEX=[%i, %i]'], ...
-                        iFirst, iLast, ...
-                        bicas.utils.TT2000_to_UTC_str(PreDc.Zv.Epoch(iFirst)), ...
-                        bicas.utils.TT2000_to_UTC_str(PreDc.Zv.Epoch(iLast)), ...
-                        MUX_SET_ss, DIFF_GAIN_ss, dlrUsing12_ss, freqHz_ss, ...
-                        iCalibL_ss, iCalibH_ss, ufv_ss, ...
-                        CALIBRATION_TABLE_INDEX_ss(1), ...
-                        CALIBRATION_TABLE_INDEX_ss(2))
-                end
-
-                %=======================================
-                % DEMULTIPLEXER: FIND ASR-BLTS ROUTINGS
-                %=======================================
-                % NOTE: Call demultiplexer with no samples. Only for collecting
-                % information on which BLTS channels are connected to which
-                % ASRs.
-                [BltsSrcAsrArray, ~] = bicas.proc.L1L2.demuxer.main(...
-                    MUX_SET_ss, dlrUsing12_ss, {[],[],[],[],[]});
-
-
-
-                % Extract subsequence of DATA records to "demux".
-                ssSamplesTm = bicas.proc.utils.select_row_range_from_cell_comps(...
-                    PreDc.Zv.samplesCaTm, iFirst, iLast);
-                % NOTE: "zVariable" (i.e. first index=record) for only the
-                % current subsequence.
-                ssZvNValidSamplesPerRecord = PreDc.Zv.nValidSamplesPerRecord(iFirst:iLast);
-                if PreDc.hasSnapshotFormat
-                    % NOTE: Vector of constant numbers (one per snapshot).
-                    ssDtSec = 1 ./ PreDc.Zv.freqHz(iFirst:iLast);
-                else
-                    % NOTE: Scalar (one for entire sequence).
-                    ssDtSec = double(...
-                        PreDc.Zv.Epoch(iLast) - PreDc.Zv.Epoch(iFirst)) ...
-                        / (iLast-iFirst) * 1e-9;   % TEMPORARY?
-                end
-
-                biasHighGain = DIFF_GAIN_ss;
-
-
-
-                %=====================
-                % ITERATE OVER BLTS's
-                %=====================
-                ssSamplesAVolt = cell(5,1);
-                for iBlts = 1:5
-
-                    if strcmp(BltsSrcAsrArray(iBlts).category, 'Unknown')
-                        % ==> Calibrated data == NaN.
-                        ssSamplesAVolt{iBlts} = nan(size(ssSamplesTm{iBlts}));
-
-                    elseif ismember(BltsSrcAsrArray(iBlts).category, {'GND', '2.5V Ref'})
-                        % ==> No calibration.
-                        ssSamplesAVolt{iBlts} = ssSamplesTm{iBlts};
-
-                    else
-                        assert(BltsSrcAsrArray(iBlts).is_ASR())
-                        % ==> Calibrate (unless explicitly stated that should
-                        % not)
-
-                        if PreDc.hasSnapshotFormat
-                            ssSamplesCaTm = ...
-                                bicas.proc.utils.convert_matrix_to_cell_array_of_vectors(...
-                                    double(ssSamplesTm{iBlts}), ...
-                                    ssZvNValidSamplesPerRecord);
-                        else
-                            assert(all(ssZvNValidSamplesPerRecord == 1))
-                            ssSamplesCaTm = {double(ssSamplesTm{iBlts})};
-                        end
-
-                        %######################
-                        %######################
-                        %  CALIBRATE VOLTAGES
-                        %######################
-                        %######################
-                        % IMPLEMENTATION NOTE: Must explicitly disable
-                        % calibration for LFR zVar BW=0
-                        % ==> CALIBRATION_TABLE_INDEX(1,:) illegal value.
-                        % ==> Can not calibrate.
-                        % Therefore uses ufv_ss to disable calibration.
-                        % It is thus not enough to overwrite the values later.
-                        % This incidentally also potentially speeds up the code.
-                        % Ex: LFR SWF 2020-02-25, 2020-02-28.
-                        CalSettings = struct();
-                        CalSettings.iBlts        = iBlts;
-                        CalSettings.BltsSrc      = BltsSrcAsrArray(iBlts);
-                        CalSettings.biasHighGain = biasHighGain;
-                        CalSettings.iCalibTimeL  = iCalibL_ss;
-                        CalSettings.iCalibTimeH  = iCalibH_ss;
-                        CalSettings.iLsf         = iLsf_ss;
-                        %#######################################################
-                        ssSamplesCaAVolt = Cal.calibrate_voltage_all(...
-                            ssDtSec, ssSamplesCaTm, ...
-                            PreDc.isLfr, PreDc.isTdsCwf, CalSettings, ...
-                            CALIBRATION_TABLE_INDEX_ss, ufv_ss);
-                        %#######################################################
-
-                        if PreDc.hasSnapshotFormat
-                            [ssSamplesAVolt{iBlts}, ~] = ...
-                                bicas.proc.utils.convert_cell_array_of_vectors_to_matrix(...
-                                    ssSamplesCaAVolt, ...
-                                    size(ssSamplesTm{iBlts}, ...
-                                    2));
-                        else
-                            % NOTE: Must be column array.
-                            ssSamplesAVolt{iBlts} = ssSamplesCaAVolt{1};
-                        end
-                    end
-                end    % for iBlts = 1:5
-
-                %====================================
-                % DEMULTIPLEXER: DERIVE MISSING ASRs
-                %====================================
-                [~, SsAsrSamplesAVolt] = bicas.proc.L1L2.demuxer.main(...
-                    MUX_SET_ss, dlrUsing12_ss, ssSamplesAVolt);
->>>>>>> 15825ba9
 
                 % Add demuxed sequence to the to-be complete set of records.
                 AsrSamplesAVolt = bicas.proc.utils.set_struct_field_rows(...
