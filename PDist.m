classdef PDist < TSeries

  properties (Access = protected)
    type_
    species_
    depend_
    ancillary_
  end
  
  properties (Dependent = true)
    type
    species
    depend
    ancillary
  end
  
  properties (SetAccess = immutable,Dependent = true)
    %     tensorOrder
    %     tensorBasis
  end
  
  properties (Constant = true, Hidden = true)
    %     MAX_TENSOR_ORDER = 2;
    %     BASIS = {'xyz','rtp','rlp','rpz','xy','rp'};
    %     BASIS_NAMES = {...
    %       'Cartesian','Spherical,colatitude', 'Spherical,latitude','Cylindrical',...
    %       'Cartesian 2D','Polar 2D'};
  end
  
  properties (SetAccess = protected)
    %     representation
  end
  
  properties
    %     name = '';
    %     units = '';
    %     siConversion = '';
    %     userData = [];
  end
  
  methods
    function obj = PDist(t,data,varargin) % constructor
      % PDIST Create PDIST object.
      %   Constructor method (PDIST.PDIST) for class PDist.
      %   Load and work with particle distributions from satellite missions
      %   such as MMS. For a complete set of methods type >> methods PDIST.
      %
      %   PD = PDIST(time,data,type,depend_var1,...,depend_varN);
      %     N is the dimension of the input data
      %     nt is the number of time steps
      %     time - time in EpochTT format
      %     data - matrix of data in format [nt, sz1, ..., szN]
      %     type - type of distribution: 'moms-tens0', 'moms-tens1',
      %            'moms-tens2', 'skymap', 'pitchangle', 'omni', 
      %            'line (reduced)' (same as '1Dcart'), 'plane (reduced)',
      %            'plane (slice)', 'box' (same as '3Dcart')
      %     depend_var - dependent variables (should be as many depend_var
      %                  as dimensions of the data set excluding time), e.g.: 
      %                  velocity (km/s), 
      %                  energy (eV), 
      %                  instrument azimuthal angle (deg), 
      %                  instrument polar angle (deg), 
      %                  pitchangle (deg)
      %
      %   Note: PDist objects are typically constructed using some
      %   construction function like mms.make_pdist, mms.get_data for 
      %   skymaps, or different methods of PDIST, like PDIST.reduce or 
      %   PDIST.omni      
      %
      % Example:
      %   % Note: mms.db_list_files and mms.get_data requires you have 
      %   % database initiated: 
      %   % If MMS data are located in directory: 
      %   % /path/to/your/data/mms1/...
      %   % /path/to/your/data/mms2/...
      %   % etc..
      %   % >> mms.db_init('local_file_db','/path/to/your/data');   
      %
      %   % Create skymap distributions from MMS data using mms.get_data
      %   tint = irf.tint('2017-07-06T13:53:03.00Z/2017-07-06T13:55:33.00Z');
      %   mms_id = 1;
      %   iPDist1 = mms.get_data('PDi_fpi_brst_l2',tint,mms_id);
      %
      %   % Create skymap distributions from MMS data using mms.make_pdist
      %   tint = irf.tint('2017-07-06T13:53:03.00Z/2017-07-06T13:55:33.00Z');
      %   list_files = mms.db_list_files('mms1_fpi_brst_l2_dis-dist',tint);
      %   ifile = 1; % in case there are several files, chose one
      %   filepath = [list_files(ifile).path '/' list_files(ifile).name];
      %   % It is of course possible to also directly type the path to your file.
      %   [iPDist1,iPDistErr1] = mms.make_pdist(filepath); 
      %            
      %   % Create phony 3D distribution on cartesian grid
      %   m = 9.1094e-31; % electron mass
      %   n = 1*1e6; % 1/m3
      %   vd = 1000; % m/s
      %   T = 1000; % eV
      %   vt = @(T) sqrt(2*units.kB*T/m); % m/s, thermal speed from temperature
      %   % Maxwellian distribution
      %   f = @(vx,vy,vz,T,n,vd) n./((pi)^(3/2).*vt(T).^3).*exp(-(vx-vd).^2./vt(T).^2-(vy).^2./vt(T).^2-(vz).^2./vt(T).^2);
      %   % Set up velocity grid
      %   nvx = 50; nvy = 50; nvz = 50;
      %   vx = linspace(-50,50,nvx); % km/s, depend_var1
      %   vy = linspace(-50,50,nvy); % km/s, depend_var2
      %   vz = linspace(-50,50,nvz); % km/s, depend_var3
      %   t = 0:1; % s, depend_var0
      %   [~,VX,VY,VZ] = ndgrid(t,vx*1e-3,vy*1e-3,vz*1e-3);
      %   F = f(VX,VY,VZ,T,n,vd);
      %   time = EpochTT(t);
      %   % Create PDist object
      %   PD = PDIST(time,F,'3Dcart',vx,vy,vz);
      %
      % See also: TSeries, EpochTT, irf.ts_skymap, mms.get_data,
      % mms.make_pdist, PDIST.reduce, PDIST.omni, PDIST.pitchangles, 
      % mms.db_init
      
      if nargin<2, error('2 inputs required'), end
      
      obj@TSeries(t,data,'to',0);
      
      args = varargin;
      if isa(args{1},'char'); obj.type_ = args{1}; args(1) = [];
      else, error('3rd input must specify distribution type')
      end
      
      % collect required data, depend
      switch obj.type_
        case {'moms-tens0'} % eg. density or scalar temperature partial moments
          obj.depend{1} = args{1}; args(1) = []; obj.representation{1} = {'energy'};
        case {'moms-tens1'} % eg. velocitypartial moments
        case {'moms-tens2'} % eg. pressure or temperature partial moments
        case {'skymap'} % construct skymap distribution
          obj.depend{1} = args{1}; args(1) = []; obj.representation{1} = {'energy'};
          obj.depend{2} = args{1}; args(1) = []; obj.representation{2} = {'phi'};
          obj.depend{3} = args{1}; args(1) = []; obj.representation{3} = {'theta'};
        case {'pitchangle'} % construct pitchangle distribution
          obj.depend{1} = args{1}; args(1) = []; obj.representation{1} = {'energy'};
          obj.depend{2} = args{1}; args(1) = []; obj.representation{2} = {'pitchangle'};
        case {'omni'} % construct omni directional distribution
          obj.depend{1} = args{1}; args(1) = []; obj.representation{1} = {'energy'};
        case {'line (reduced)','1Dcart'} % % construct 1D distribution, through integration over the other 2 dimensions
          obj.depend{1} = args{1}; args(1) = []; obj.representation{1} = {'velocity'};
        case {'plane (reduced)','2Dcart'} % construct 2D distribution, either through integration or by taking a slice
          obj.depend{1} = args{1}; args(1) = []; obj.representation{1} = {'velocity1'};
          obj.depend{2} = args{1}; args(1) = []; obj.representation{2} = {'velocity2'};
        case {'plane (slice)'} % construct 2D distribution, either through integration or by taking a slice
          obj.depend{1} = args{1}; args(1) = []; obj.representation{1} = {'velocity1'};
          obj.depend{2} = args{1}; args(1) = []; obj.representation{2} = {'velocity2'};
        case {'box','3Dcart'}
          obj.depend{1} = args{1}; args(1) = []; obj.representation{1} = {'velocity1'};
          obj.depend{2} = args{1}; args(1) = []; obj.representation{2} = {'velocity2'};
          obj.depend{3} = args{1}; args(1) = []; obj.representation{3} = {'velocity3'};
        otherwise
          warning('Unknown distribution type')
      end
      
      % Enforce energy to be a timeseries (not much difference in data size anyways)
      obj = obj.enforce_depend_timeseries('energy');
      
      % Should check dimension of depends, and switch if they are wrong,
      % time should always be first index, and it can be 1 or obj.nt
      % This has only been partly implemented here...
      % Should be moved to a private method to make code more easily readable.
      size_data = size(obj.data);
      for idep = 1:numel(obj.depend)
        size_dep = size(obj.depend{idep});
        if not(size_dep(1) == 1)
          if size_dep(2) == 1
            obj.depend{idep} = obj.depend{idep}';
          end
        end
      end
      % collect additional data into ancillary
      while ~isempty(args)
        x = args{1}; args(1) = [];
        switch lower(x)
          case {'energy0'}
            obj.ancillary.energy0 = args{1}; args(1) = [];
          case {'energy1'}
            obj.ancillary.energy1 = args{1}; args(1) = [];
          case {'esteptable'}
            obj.ancillary.esteptable = args{1}; args(1) = [];
        end
      end
    end
    
    function varargout = subsref(obj,idx)
      %SUBSREF handle indexing
      
      switch idx(1).type
        % Use the built-in subsref for dot notation
        case '.'
          [varargout{1:nargout}] = builtin('subsref',obj,idx);
        case '()'
          tmpEpoch = builtin('subsref',obj.time,idx(1));
          obj.t_ = tmpEpoch;
          idxTmp = repmat({':'}, ndims(obj.data), 1);
          idxTmp(1) = idx(1).subs;
          sizeData = size(obj.data_);
          obj.data_ = obj.data_(idxTmp{:});
          
          % on depend data
          nDepend = numel(obj.depend);
          for ii = 1:nDepend
            sizeDepend =  size(obj.depend{ii});
            if sizeDepend(1) == 1 % same dependence for all times
              obj.depend_{ii} = obj.depend{ii};
            elseif sizeDepend(1) == sizeData(1)
              obj.depend_{ii} = obj.depend_{ii}(idxTmp{:},:);
            else
              error('Depend has wrong dimensions.')
            end
          end
          
          % pick out correct indices for ancillary data time tables, nb. this
          % assumes anything with 'number of rows' = PDist.length is a timetable
          if not(isempty(obj.ancillary))
            ancillary_fieldnames = fieldnames(obj.ancillary);
            new_ancillary_data = obj.ancillary;
            for iField = 1:numel(ancillary_fieldnames)
              field_data = getfield(obj.ancillary,ancillary_fieldnames{iField});
              if isnumeric(field_data) && size(field_data,1) == sizeData(1) % has the same number of rows as the PDist has time indices, assume each row corresponds to the same time index
                new_ancillary_data = setfield(new_ancillary_data,ancillary_fieldnames{iField},field_data(idxTmp{1},:,:,:,:,:,:)); % repeated :,:,:,:,:,:, used to support multidimensional data
              end
            end
            obj.ancillary = new_ancillary_data;
          end
          if numel(idx) > 1
            nargout_str = [];
            if nargout == 0 % dont give varargout
              obj = builtin('subsref',obj,idx(2:end));
            else
              for inout = 1:nargout % create [out1,out2,...outN] to get the correct number or nargout for rest of subsrefs (idx)
                c_eval('nargout_str = [nargout_str ''tmp_vout?,''];',inout)
              end
              nargout_str = ['[' nargout_str(1:end-1) ']'];
              varargout_str = ['{' nargout_str(2:end-1) '}'];
              eval(sprintf('%s = builtin(''subsref'',obj,idx(2:end));',nargout_str)) % disp(sprintf('%s = builtin(''subsref'',obj,idx(2:end));',nargout_str))
              eval(sprintf('varargout = %s;',varargout_str)); % varargout = {out1,out2,...outN}; % disp(sprintf('varargout = %s;',varargout_str))
            end
          else
            [varargout{1:nargout}] = obj;
          end
        case '{}'
          error('irf:TSeries:subsref',...
            'Not a supported subscripted reference')
      end
    end
    
    % set
    function obj = set.species(obj,value)
      obj.species_ = value;
    end
    function obj = set.type(obj,value)
      obj.type_ = value;
    end
    function obj = set.depend(obj,value)
      obj.depend_ = value;
    end
    function obj = set.ancillary(obj,value)
      obj.ancillary_ = value;
    end
    % get
    function value = get.species(obj)
      value = obj.species_;
    end
    function value = get.type(obj)
      value = obj.type_;
    end
    function value = get.depend(obj)
      value = obj.depend_;
    end
    function value = get.ancillary(obj)
      value = obj.ancillary_;
    end
    function obj = tlim(obj,tint)
      %TLIM  Returns data within specified time interval
      %
      % Ts1 = TLIM(Ts,Tint)
      %
      % See also: IRF_TLIM
      
      % This needs to be modified from TSeries.m to include tlim on depend
      % variables too.
      [idx,obj.t_] = obj.time.tlim(tint);
      sizeData = size(obj.data_);
      nd = ndims(obj.data_);
      if nd>6, error('we cannot support more than 5 dimensions'), end % we cannot support more than 5 dimensions
      switch nd
        case 2, obj.data_ = obj.data_(idx,:);
        case 3, obj.data_ = obj.data_(idx,:,:,:);
        case 4, obj.data_ = obj.data_(idx,:,:,:,:);
        case 5, obj.data_ = obj.data_(idx,:,:,:,:,:);
        case 6, obj.data_ = obj.data_(idx,:,:,:,:,:,:);
        otherwise, error('should no be here')
      end
      % on depend data
      nDepend = numel(obj.depend);
      for ii = 1:nDepend
        sizeDepend =  size(obj.depend{ii});
        if sizeDepend(1) == 1 % same dependence for all times
          obj.depend_{ii} = obj.depend{ii};
        elseif sizeDepend(1) == sizeData(1)
          obj.depend_{ii} = reshape(obj.depend_{ii}(idx,:),[numel(idx) sizeDepend(2:end)]);
        else
          error('Depend has wrong dimensions.')
        end
      end
      % on ancillary data
      if not(isempty(obj.ancillary))
        nameFields = fieldnames(obj.ancillary);
        nFields = numel(nameFields);
        for iField = 1:nFields
          eval(['sizeField = size(obj.ancillary.' nameFields{iField} ');'])
          if sizeField(1) == sizeData(1)
            eval(['obj.ancillary.' nameFields{iField} ' = reshape(obj.ancillary.' nameFields{iField} '(idx,:),[numel(idx) sizeField(2:end)]);'])
          end
        end
      end
    end
    function obj = resample_depend_ancillary(obj,NewTime,varargin)
      TsTmp = obj;
      tData = double(TsTmp.time.ttns - TsTmp.time.start.ttns)/10^9;
      dataTmp = double(TsTmp.data);
      newTimeTmp = double(NewTime.ttns - TsTmp.time.start.ttns)/10^9;
      
      %         % reshape data so it can be directly inserted into irf_resamp
      %         origDataSize = size(dataTmp);
      %         dataTmpReshaped = squeeze(reshape(dataTmp,[origDataSize(1) prod(origDataSize(2:end))]));
      %         newDataTmpReshaped = irf_resamp([tData dataTmpReshaped], newTimeTmp, varargin{:}); % resample
      %         newDataReshaped = squeeze(newDataTmpReshaped(:,2:end)); % take away time column
      %         newData = reshape(newDataReshaped,[length(newTimeTmp) origDataSize(2:end)]); % shape back to original dimensions
      
      % depend data
      sizeData = size(obj.data);
      nDepend = numel(obj.depend);
      for ii = 1:nDepend
        sizeDepend =  size(obj.depend{ii});
        if sizeDepend(1) == 1 % same dependence for all times
          obj.depend_{ii} = obj.depend{ii};
        elseif sizeDepend(1) == TsTmp.length
          dataTmp = obj.depend{ii};
          origDataSize = size(dataTmp);
          dataTmpReshaped = squeeze(reshape(dataTmp,[origDataSize(1) prod(origDataSize(2:end))]));
          newDataTmpReshaped = irf_resamp([tData dataTmpReshaped], newTimeTmp, varargin{:}); % resample
          newDataReshaped = squeeze(newDataTmpReshaped(:,2:end)); % take away time column
          newData = reshape(newDataReshaped,[length(newTimeTmp) origDataSize(2:end)]); % shape back to original dimensions
          
          obj.depend_{ii} = newData;
        else
          error('Depend has wrong dimensions.')
        end
      end
      
      % ancillary data
      nameFields = fieldnames(obj.ancillary);
      nFields = numel(nameFields);
      for iField = 1:nFields
        eval(['sizeField = size(obj.ancillary.' nameFields{iField} ');'])
        if sizeField(1) == TsTmp.length
          old_ancillary = eval(['obj.ancillary.' nameFields{iField}]);
          
          % temporary fix for upsampling any non single or double data (esteptable!)
          if not(any([isa(old_ancillary,'double'),isa(old_ancillary,'single')])) 
            old_ancillary = single(old_ancillary); 
          end
          
          new_ancillary = irf_resamp([tData old_ancillary], newTimeTmp, varargin{:});
          eval(['obj.ancillary.' nameFields{iField} ' = new_ancillary(:,2:end);'])
        end
      end
    end
    function obj = mtimes(obj,value)
      obj.data = obj.data*value;
    end
    function obj = times(obj,value)
      obj.data = obj.data.*value;
    end
    function obj = mdivide(obj,value)
      obj.data = obj.data/value;
    end
    function obj = divide(obj,obj2)
      obj.data = obj.data./obj2.data;
    end
    function [x,y,z] = xyz(obj,varargin)
      % PDIST.XYZ Get xyz coordinates of each detector bin.
      % PLEASE REPORT ERRORS.
      %
      %   [x,y,z] = PDIST.xyz(options);
      %    x, y, z - ntx32x16 matrices
      %    options:
      %     'ts' - return x, y, z as TSeries
      %     xyz - transform x,y,z to new xyz = 3x3:          [x,y,z] = PDIST.xyz(xyz);
      %     x,y,z - transform x,y,z to new x,y,z = 1x3 each: [x,y,z] = PDIST.xyz(x,y,z);
      %     'plot' - plots grid, color coded to polar angle
      %     'squeeze' - squeezes output data [1 32 16] -> [32 16] if PDist
      %                 only has one time index for example
      
      doReturnTSeries = 0;
      doSqueeze = 0;
      doRotation = 0;
      have_options = 0;
      
      nargs = numel(varargin);
      if nargs > 0, have_options = 1; args = varargin(:); end
      
      while have_options
        l = 1;
        if isnumeric(args{l})
          if all(size(args{l}) == [3 3])
            newx = args{l}(1,:);
            newy = args{l}(2,:);
            newz = args{l}(3,:);
            args = args(l+1:end);
            doRotation = 1;
          elseif numel(args{l}) == 3 && numel(args{l+1}) && numel(args{l+2})
            newx = args{l};
            newy = args{l+1};
            newz = args{l+2};
            args = args(l+3:end);
            doRotation = 1;
          end
        end
        if isempty(args), break, end
        switch(lower(args{1}))
          case 'ts'
            doReturnTSeries = 1;
            args = args(l+1:end);
          case 'squeeze'
            doSqueeze = 1;
            args = args(l+1:end);
          otherwise
            irf.log('warning',sprintf('Input ''%s'' not recognized.',args{1}))
            args = args(l+1:end);
        end
        if isempty(args), break, end
      end
      
      phi = TSeries(obj.time,obj.depend{1,2});
      azimuthal = phi.data*pi/180;
      
      theta = obj.depend{1,3};
      polar = repmat(theta*pi/180,obj.length,1);
      
      x = nan(obj.length,size(azimuthal,2),size(polar,2));
      y = nan(obj.length,size(azimuthal,2),size(polar,2));
      z = nan(obj.length,size(azimuthal,2),size(polar,2));
      
      
      for ii = 1:length(obj.time)
        [POL,AZ] = meshgrid(polar(ii,:),azimuthal(ii,:));
        X = -sin(POL).*cos(AZ); % '-' because the data shows which direction the particles were coming from
        Y = -sin(POL).*sin(AZ);
        Z = -cos(POL);
        
        
        if doRotation % Transform into different coordinate system
          xX = reshape(X,size(X,1)*size(X,2),1);
          yY = reshape(Y,size(Y,1)*size(Y,2),1);
          zZ = reshape(Z,size(Z,1)*size(Z,2),1);
          
          newTmpX = [xX yY zZ]*newx';
          newTmpY = [xX yY zZ]*newy';
          newTmpZ = [xX yY zZ]*newz';
          
          X = reshape(newTmpX,size(X,1),size(X,2));
          Y = reshape(newTmpY,size(X,1),size(X,2));
          Z = reshape(newTmpZ,size(X,1),size(X,2));
        end
        
        x(ii,:,:) = X;
        y(ii,:,:) = Y;
        z(ii,:,:) = Z;
      end
      %x = permute(x,[1 3 2]);
      %y = permute(y,[1 3 2]);
      %z = permute(z,[1 3 2]);
      
      if doSqueeze
        x = squeeze(x);
        y = squeeze(y);
        z = squeeze(z);
      end
      if doReturnTSeries
        x = irf.ts_scalar(obj.time,x);
        y = irf.ts_scalar(obj.time,y);
        z = irf.ts_scalar(obj.time,z);
      end
    end
    function [vx,vy,vz] = v(obj,varargin)
      % PDIST.V Get velocity corresponding to each detector bin. DSL
      % coordinates. PLEASE REPORT ERRORS.
      %
      %   [vx,vy,vz] = PDIST.v(options);
      %    vx, vy, vz - ntx32x32x16 matrices - km/s
      %    options:
      %     'ts' - return x, y, z as TSeries
      %     xyz - transform x,y,z to new xyz = 3x3:          [x,y,z] = PDIST.xyz(xyz);
      %     x,y,z - transform x,y,z to new x,y,z = 1x3 each: [x,y,z] = PDIST.xyz(x,y,z);
      %     'plot' - plots grid, color coded to polar angle
      %     'squeeze' - squeezes output data [1 32 32 16] -> [32 32 16]
      %                 if PDist only has one time index for example
      %     'scpot' - correct velocity for spacecraft potential
      %
      %   Example:
      %     f = ePDist(100).convertto('s^3/km^6'); % single time PDist
      %     f.data(f.data < 2e3) = NaN; % remove low values
      %     [vx,vy,vz] = f.v('squeeze');
      %     dotsize = 50;
      %     scatter3(vx(:)*1e-3,vy(:)*1e-3,vz(:)*1e-3,f.data(:)*0+dotsize,log10(f.data(:)),'filled');
      %     axis equal; colorbar;
      %     vlim = [-5 5]; clim = [3 5];
      %     set(gca,'clim',clim,'xlim',vlim,'ylim',vlim,'zlim',vlim)
      
      units = irf_units;
      doScpot = 0;
      doReturnTSeries = 0;
      doSqueeze = 0;
      doRotation = 0;
      have_options = 0;
      
      nargs = numel(varargin);
      if nargs > 0, have_options = 1; args = varargin(:); end
      
      while have_options
        l = 1;
        if isnumeric(args{l})
          if all(size(args{l}) == [3 3])
            newx = args{l}(1,:);
            newy = args{l}(2,:);
            newz = args{l}(3,:);
            args = args(l+1:end);
            doRotation = 1;
          elseif numel(args{l}) == 3 && numel(args{l+1}) && numel(args{l+2})
            newx = args{l};
            newy = args{l+1};
            newz = args{l+2};
            args = args(l+3:end);
            doRotation = 1;
          end
        end
        if isempty(args), break, end
        switch(lower(args{1}))
          case 'ts'
            doReturnTSeries = 1;
            args = args(l+1:end);
          case 'squeeze'
            doSqueeze = 1;
            args = args(l+1:end);
          case 'scpot'
            l = 2;
            doScpot = 1;
            scpot = args{2};
            args = args(l+1:end);
          otherwise
            irf.log('warning',sprintf('Input ''%s'' not recognized.',args{1}))
            args = args(l+1:end);
        end
        if isempty(args), break, end
      end
      
      phi = TSeries(obj.time,obj.depend{1,2});
      azimuthal = phi.data*pi/180;
      
      theta = obj.depend{1,3};
      polar = repmat(theta*pi/180,obj.length,1);
      
      energy = obj.depend{1};      
      
      if doScpot 
        scpot = scpot.resample(obj).data;
      else        
        scpot = zeros(obj.length,1);
      end
      
      vx = NaN*obj.data;
      vy = NaN*obj.data;
      vz = NaN*obj.data;
      
      sp = obj.species;
      switch sp
        case 'ions'
          m = units.mp;
          mult = 1;
        case 'electrons'
          m = units.me;
          mult = -1;
      end
      
      for ii = 1:length(obj.time)   
        % Adjust for spacecraft potential
        energy_tmp = energy(ii,:) + mult*scpot(ii);
        energy_tmp(energy_tmp<0) = 0; % if scpot is not used, energy_tmp = energy and nothing is changed
        
        % Energy -> speed
        velocity = sqrt((energy_tmp)*units.eV*2/m)/1000; % km/s
          
        % ndgrid of spherical coordinates
        [VEL,AZ,POL] = ndgrid(velocity(ii,:),azimuthal(ii,:),polar(ii,:));
        
        % From spherical to cartesian coordinates
        % '-' because the data shows which direction the particles were coming from
        VX = -VEL.*sin(POL).*cos(AZ); 
        VY = -VEL.*sin(POL).*sin(AZ);
        VZ = -VEL.*cos(POL);        
        
        if doRotation % Transform into different coordinate system
          VxX = reshape(VX,numel(VX),1);
          VyY = reshape(VY,numel(VX),1);
          VzZ = reshape(VZ,numel(VX),1);
          
          newTmpX = [VxX VyY VzZ]*newx';
          newTmpY = [VxX VyY VzZ]*newy';
          newTmpZ = [VxX VyY VzZ]*newz';
          
          VX = reshape(newTmpX,size(VX));
          VY = reshape(newTmpY,size(VY));
          VZ = reshape(newTmpZ,size(VZ));
        end
        
        vx(ii,:,:,:) = VX;
        vy(ii,:,:,:) = VY;
        vz(ii,:,:,:) = VZ;
      end
      
      if 0 % Diagnostics
        step = 2; %#ok<UNRCH>
        subplot(1,3,1)
        scatter3(VX(1:step:end),VY(1:step:end),VZ(1:step:end),VZ(1:step:end)*0+10,VEL(1:step:end)); axis equal
        subplot(1,3,2)
        scatter3(VX(1:step:end),VY(1:step:end),VZ(1:step:end),VZ(1:step:end)*0+10,AZ(1:step:end)); axis equal
        subplot(1,3,3)
        scatter3(VX(1:step:end),VY(1:step:end),VZ(1:step:end),VZ(1:step:end)*0+10,POL(1:step:end)); axis equal
      end
      if doSqueeze
        vx = squeeze(vx);
        vy = squeeze(vy);
        vz = squeeze(vz);
      end
      if doReturnTSeries
        vx = irf.ts_scalar(obj.time,vx);
        vy = irf.ts_scalar(obj.time,vy);
        vz = irf.ts_scalar(obj.time,vz);
      end
    end
    function PD = d3v(obj,varargin)
      % Calculate phase space volume of FPI bins.
      %
      % Get partial density by doing: dn = pdist*pdist.d3v;
      %
      %   Options:
      %     'scpot',scpot - Corrects for spacecraft potential. For better 
      %                     accordance with FPI, multiply scpot with 1.2, 
      %                     see mms.psd_moments.
      %     'mat' - returns matrix (nt x nE x nAz x nPol) with phase space
      %             volume
      
      % Default return is f_fpi*d3v, i.e. PDist multiplied with volume
      % corresponding to each bin, giving the units of density.
      
      units = irf_units;
      doScpot = 0;
      doReturnMat = 0;
      nargs = numel(varargin);
      have_options = 0;
      if nargs > 0, have_options = 1; args = varargin(:); end
      while have_options
        l = 0;
        switch(lower(args{1}))
          case 'scpot'
            scpot = varargin{2};
            doScpot = 1;
            l = 2;
            args = args(l+1:end);
          case 'mat'
            doReturnMat = 1;
            l = 1;
            args = args(l+1:end);
          otherwise
            l = 1;
            irf.log('warning',sprintf('Input ''%s'' not recognized.',args{1}))
            args = args(l+1:end);
        end
        if isempty(args), break, end
      end
      
      switch obj.units % check units and if they are supported
        case 's^3/cm^6' % m^3/s^3 = m^3/s^3 * cm^3/cm^3 = cm^3/s^3 * m^3/cm^3 = cm^3/s^3 * (10^-2)^3
          d3v_scale = 1/10^(-2*3);
          new_units = 'cm^3/s^3';
        case 's^3/m^6' % m^3/s^3 = m^3/s^3 * m^3/m^3 = m^3/s^3 * m^3/m^3 = m^3/s^3 * (10^0)^3
          d3v_scale = 1/10^0;
          new_units = 'm^3/s^3';
        case 's^3/km^6' % m^3/s^3 = m^3/s^3 * km^3/km^3 = km^3/s^3 * m^3/km^3 = km^3/s^3 * (10^3)^3
          d3v_scale = 1/10^(3*3);
          new_units = 'km^3/s^3';
        otherwise
          error(sprintf('PDist.d3v not supported for %s',obj.units))
      end
      
      % Calculate velocity volume of FPI bin
      % int(sin(th)dth) -> x = -cos(th), dx = sin(th)dth -> int(dx) -> x = [-cos(th2) + cos(th1)] = [cos(th1) - cos(th1)]
      bin_edge_polar = [obj.depend{3} - 0.5*mean(diff(obj.depend{3})) obj.depend{3}(end) + 0.5*mean(diff(obj.depend{3}))];
      d_polar = cosd(bin_edge_polar(1:(end-1))) - cosd(bin_edge_polar(2:end));
      d_polar_mat = zeros(size(obj.data));
      c_eval('d_polar_mat(:,:,:,?) = d_polar(?);',1:16)
      
      % int(dphi) -> phi
      bin_azim = obj.depend{2}(1,2) - obj.depend{2}(1,1);
      d_azim = bin_azim*pi/180;
      
      % int(v^2dv) -> v^3/3
      if doScpot
        E_minus = (obj.depend{1} - obj.ancillary.delta_energy_minus) - repmat(scpot.data,1,size(obj.depend{1},2));
        E_plus = (obj.depend{1} + obj.ancillary.delta_energy_plus)   - repmat(scpot.data,1,size(obj.depend{1},2));
        E_minus(E_minus<0)= 0;
        E_plus(E_plus<0)= 0;
      else
        E_minus = (obj.depend{1} - obj.ancillary.delta_energy_minus);
        E_plus = (obj.depend{1} + obj.ancillary.delta_energy_plus);
      end
      v_minus = sqrt(2*units.e*E_minus/units.me); % m/s
      v_plus = sqrt(2*units.e*E_plus/units.me); % m/s      
      d_vel = (v_plus.^3 - v_minus.^3)/3; % (m/s)^3
      d_vel_mat = repmat(d_vel,1,1,32,16);
      
      d3v = d_vel_mat.*d_azim.*d_polar_mat; % (m/s)^3
      
      if doReturnMat
        PD = d3v*d3v_scale;
      else
        PD = obj;
        PD.data = d3v*d3v_scale;
        PD.units = new_units;
        PD.name = 'd3v';
        PD.siConversion = num2str(str2num(PD.siConversion)/d3v_scale,'%e');
      end
    end
    function PD = solidangle(obj)
      % Solid angle of bins, can for example be used when working with
      % pitchangles, or fluxes (where units is flux/sr)
      %
      % The change in solid angle is only due to the changes in polar (or
      % pitch) angle, you therefore get all the unique values as follows:
      %
      %   squeeze(ePDist.solidangle.data(1,1,1,:))
      %   squeeze(ePDist(1).pitchangles(dmpaB1,15).solidangle.data(1,1,:))
      %
      % Total solid angle is 4*pi
      %
      %   sum(ePDist.solidangle.data(1,1,:))
      %   sum(ePDist(1).pitchangles(dmpaB1,15).solidangle.data(1,1,:))
      
      if strcmp(obj.type,'pitchangle')
        if isfield(obj.ancillary,'pitchangle_edges') && not(isempty(obj.ancillary.pitchangle_edges))
          bin_edge_polar = obj.ancillary.pitchangle_edges;
        else
          bin_edge_polar = [obj.depend{2} - 0.5*mean(diff(obj.depend{2})) obj.depend{2}(end) + 0.5*mean(diff(obj.depend{2}))];
        end
        d_polar = cosd(bin_edge_polar(1:(end-1))) - cosd(bin_edge_polar(2:end));
        d_polar_mat = zeros(size(obj.data));
        c_eval('d_polar_mat(:,:,?) = d_polar(?);',1:numel(obj.depend{2}))
        
        % int(dphi) -> phi
        d_azim = 2*pi; % all around
        
        sr_mat = d_polar_mat*d_azim;
      elseif strcmp(obj.type,'skymap')
        bin_edge_polar = [obj.depend{3} - 0.5*mean(diff(obj.depend{3})) obj.depend{3}(end) + 0.5*mean(diff(obj.depend{3}))];
        d_polar = cosd(bin_edge_polar(1:(end-1))) - cosd(bin_edge_polar(2:end));
        d_polar_mat = zeros(size(obj.data));
        c_eval('d_polar_mat(:,:,:,?) = d_polar(?);',1:16)
        
        % int(dphi) -> phi
        bin_azim = obj.depend{2}(1,2) - obj.depend{2}(1,1);
        d_azim = bin_azim*pi/180;
        
        sr_mat = d_azim.*d_polar_mat;
      else
        error(sprintf('PDist.type = %s not supported.',PDist.type))
      end
      
      PD = obj;
      PD.data = sr_mat;
      PD.units = 'sr';
      if isfield(PD.ancillary,'meanorsum'), PD.ancillary = rmfield(PD.ancillary,'meanorsum'); end
    end
    function PD = flux(obj,varargin)
      % Flux/sr [cm-2 s-1 sr-1] for skymaps and pitch angle distributions.
      %  j = int(fv d3v) = int(fv v^2dv sin(th)dth dphi)
      %    ~> (fv^4/4)*solidangle
      %
      %  Reduced distributions to be added.
      %
      %  To get flux in units [cm-2 s-1], multiply with solid angle:
      %   ePDist.flux.*ePDist.solidangle
      %
      %  FPI flux in EDI energy range
      %    dv_FPI_485 = 1760; % km/s
      %    dv_EDI_500 = 660; % km/s
      %    ePitch1 = ePDist1.pitchangles(dmpaB1,[168.5 180]); % antiparallel flux
      %    irf_plot(ePitch1.elim(500).flux*dv_EDI_500/dv_FPI_485)
      
      doScpot = 0;
      doPerSr = 1;
      doDiff = 0;
      
      nargs = numel(varargin);
      have_options = 0;
      if nargs > 0, have_options = 1; args = varargin(:); end
      
      while have_options
        l = 0;
        switch(lower(args{1}))
          case 'scpot'
            scpot = varargin{2};
            doScpot = 1;
            l = 2;
          case 'sr'
            doPerSr = varargin{2};
            l = 2;
          case 'diff'
            doDiff = 1;
            l = 1;
          otherwise
            l = 1;
            irf.log('warning',sprintf('Input ''%s'' not recognized.',args{1}))
        end
        args = args(l+1:end);
        if isempty(args), break, end
      end
      
      units = irf_units;
      
      if doDiff
        PD = obj;
        E_mat = repmat(PD.depend{1},1,1,size(PD.depend{2},2)); % eV
        E_mat_SI = E_mat*units.e;
        if 0
          %PD.data = PD.data*2.*E_mat_SI/PD.mass/PD.mass;
          PD.data = PD.data*2.*E_mat*units.e/PD.mass/PD.mass;
        else
          v_mat = sqrt(2*units.e*E_mat/obj.mass); % m/s
          v_mat = v_mat*1e2; % cm/s
          PD.data = PD.data.*v_mat.^2/PD.mass*1e-3;
        end
        PD.units = '1/(cm^2 s sr eV)';
        return
      end
      % int(v^3dv) -> v^4/4
      if doScpot
        E_minus = (obj.depend{1} - obj.ancillary.delta_energy_minus) - repmat(scpot.data,1,size(obj.depend{1},2));
        E_plus = (obj.depend{1} + obj.ancillary.delta_energy_plus)   - repmat(scpot.data,1,size(obj.depend{1},2));
        E_minus(E_minus<0)= 0;
        E_plus(E_plus<0)= 0;
      else
        E_minus = (obj.depend{1} - obj.ancillary.delta_energy_minus);
        E_plus = (obj.depend{1} + obj.ancillary.delta_energy_plus);
      end
      v_minus = sqrt(2*units.e*E_minus/units.me); % m/s
      v_plus = sqrt(2*units.e*E_plus/units.me); % m/s
      d_vel = (v_plus.^4 - v_minus.^4)/4; % (m/s)^3
      
      if strcmp(obj.type,'skymap')
        d_vel_mat = repmat(d_vel,1,1,size(obj.depend{2},2),size(obj.depend{3},2));
      elseif strcmp(obj.type,'pitchangle')
        d_vel_mat = repmat(d_vel,1,1,numel(obj.depend{2}));
      end
      
      if doPerSr
        vd3v = d_vel_mat;
        str_sr = '/sr';
      else
        solidangle = obj.solidangle;
        vd3v = d_vel_mat.*solidangle;
        str_sr = '';
      end
      
      old_units = obj.units;
      switch obj.units
        case 's^3/cm^6' % m^4/s^4 = m^4/s^4 * cm^4/cm^4 = cm^4/s^4 * m^4/cm^4 = cm^4/s^4 * (10^-2)^4
          d3v_scale = 1/10^(-2*4);
          new_units = sprintf('1/cm^2s%s',str_sr);
        case 's^3/m^6' % m^4/s^4 = m^4/s^4 * m^4/m^4 = m^4/s^4 * m^4/m^4 = m^4/s^4 * (10^0)^4
          d3v_scale = 1/10^0;
          new_units = sprintf('1/m^2s%s',str_sr);
        case 's^3/km^6' % m^4/s^4 = m^4/s^4 * km^4/km^4 = km^4/s^4 * m^4/km^4 = km^4/s^4 * (10^3)^4
          d3v_scale = 1/10^(3*4);
          new_units = sprintf('1/km^2s%s',str_sr);
      end
      
      PD = obj;
      PD.data = PD.data.*vd3v*d3v_scale;
      PD.units = new_units;
      PD.siConversion = num2str(str2num(PD.siConversion)/d3v_scale,'%e');
    end
    function PD = flux_red(obj,varargin)
      % Flux/sr [cm-2 s-1 sr-1], int(v^3dv) -> v^4/4, for skymaps and pitch angle distributions.
      %  Reduced distributions to be added.
      %
      %  To get flux in units [cm-2 s-1], multiply with solid angle:
      %   ePDist.flux.*ePDist.solidangle
      %
      %  FPI flux in EDI energy range
      %    dv_FPI_485 = 1760; % km/s
      %    dv_EDI_500 = 660; % km/s
      %    ePitch1 = ePDist1.pitchangles(dmpaB1,[168.5 180]); % antiparallel flux
      %    irf_plot(ePitch1.elim(500).flux*dv_EDI_500/dv_FPI_485)
      
      doScpot = 0;
      doPerSr = 1;
      
      nargs = numel(varargin);
      have_options = 0;
      if nargs > 0, have_options = 1; args = varargin(:); end
      
      while have_options
        l = 0;
        switch(lower(args{1}))
          otherwise
            l = 1;
            irf.log('warning',sprintf('Input ''%s'' not recognized.',args{1}))
            args = args(l+1:end);
        end
        if isempty(args), break, end
      end
      
      units = irf_units;
      
      v_minus = obj.ancillary.v_edges(1:end-1); % m/s
      v_plus = obj.ancillary.v_edges(2:end); % m/s
      d_vel = abs(v_plus.^2 - v_minus.^2)/2; % (m/s)^3
      d_vel_mat = repmat(d_vel,obj.length,1);
      
      str_sr = '';
      
      old_units = obj.units;
      switch obj.units
        case 's^3/cm^6' % m^4/s^4 = m^4/s^4 * cm^4/cm^4 = cm^4/s^4 * m^4/cm^4 = cm^4/s^4 * (10^-2)^4
          d3v_scale = 1/10^(-2*4);
          new_units = sprintf('1/cm^2s%s',str_sr);
        case 's^3/m^6' % m^4/s^4 = m^4/s^4 * m^4/m^4 = m^4/s^4 * m^4/m^4 = m^4/s^4 * (10^0)^4
          d3v_scale = 1/10^0;
          new_units = sprintf('1/m^2s%s',str_sr);
        case 's^3/km^6' % m^4/s^4 = m^4/s^4 * km^4/km^4 = km^4/s^4 * m^4/km^4 = km^4/s^4 * (10^3)^4
          d3v_scale = 1/10^(3*4);
          new_units = sprintf('1/km^2s%s',str_sr);
      end
      
      PD = obj;
      PD.data = PD.data.*d_vel_mat*1;
      PD.units = 's-1m-2';
      
      PD.data = PD.data*1e-4;
      PD.units = 's-1cm-2';
      PD.siConversion = '>1e4';%num2str(str2num(PD.siConversion)/d3v_scale,'%e');
    end
    function PD = reduce(obj,dim,x,varargin)
      %PDIST.REDUCE Reduces (integrates) 3D distribution to 1D (line).
      %   Example (1D):
      %     f1D = iPDist1.reduce('1D',dmpaB1,'vint',[0 10000]);
      %     irf_spectrogram(irf_panel('f1D'),f1D.specrec('velocity_1D'));
      %
      %   Example (2D):
      %     f2D = iPDist1.reduce('2D',[1 0 0],[0 1 0]);
      %     f2D(100).plot_plane
      %     [h_surf,h_axis,h_all] = f2D(100).plot_plane;
      %
      %   See more example uses in Example_MMS_reduced_ion_dist,
      %   Example_MMS_reduced_ele_dist, and Example_MMS_reduced_ele_dist_2D
      %
      %   Options:
      %     'nMC'    - number of Monte Carlo iterations used for integration,
      %                for default number see IRF_INT_SPH_DIST
      %     'base'   - set the base for the projection to cartesian 'cart'
      %                (default) or polar 'pol' (only valid for 2D planes)
      %     'vg'     - array with center values for the projection velocity
      %                grid in [km/s], determined by instrument if omitted
      %     'vg_edges' - array with edge values for the projection velocity
      %                grid in [km/s]
      %     'phig'   - array with center values for the projection
      %                azimuthal angle in [rad]
      %     'vint'   - set limits on the out-of-plane velocity to get
      %                cut-like distribution in 2D or a cylindrical shell
      %                in 1D in [km/s]
      %     'aint'   - angular limit in out-of-plane direction to make
      %                projection cut-like in 2D (only valid for 2D planes)
      %     'scpot'  - sets all values below scpot to zero and changes the
      %                energy correspondingly (only valid for electrons)
      %     'lowerelim' - sets all values below lowerelim to zero, does not
      %                change the energy. Can be single value, vector or
      %                Tseries, for example 2*scpot
      %     'weight' - how the number of MC iterations per bin is weighted,
      %                can be 'none' (default), 'lin' or 'log'
      %
      %
      %   The output is a PDist object with the reduced distribution where
      %   'data' is the integrated phase space density and 'depend'
      %   contains one (line) or two (plane) vectors of the velocity
      %   centers. The units of the velocity is [km/s].
      %
      % The integration itself is performed in irf_int_sph_dist.m
      %
      % See also: IRF_INT_SPH_DIST, PDIST.PLOT_PLANE, PDIST.SPECREC,
      % IRF_SPECTROGRAM
      
      %% Input
      [~,args,nargs] = axescheck(varargin{:});
      irf.log('warning','Please verify that you think the projection is done properly!');
      if isempty(obj); irf.log('warning','Empty input.'); return; else, dist = obj; end
      
      % Check to what dimension the distribution is to be reduced
      if any(strcmp(dim,{'1D','2D'}))
        dim = str2double(dim(1)); % input dim can either be '1D' or '2D'
      else
        error('First input must be a string deciding projection type, either ''1D'' or ''2D''.')
      end
      
      if dim == 1 % 1D: projection to line
        if isa(x,'TSeries')
          xphat_mat = x.resample(obj).norm.data;
        elseif isnumeric(x) && numel(size(x) == 3)
          xphat_mat = repmat(x,dist.length,1);
        elseif isnumeric(x) && all(numel(size(x) == [dist.length 3]))
          xphat_mat = x;
        end
        
        xphat_amplitude = sqrt(sum(xphat_mat.^2,2));
        if abs(mean(xphat_amplitude)-1) < 1e-2 && std(xphat_amplitude) > 1e-2 % make sure x are unit vectors,
          xphat_mat = xphat_mat./repmat(xphat_amplitude,1,3);
          irf.log('warning','|<x/|x|>-1| > 1e-2 or std(x/|x|) > 1e-2: x is recalculated as x = x/|x|.');
        end
      elseif dim == 2 % 2D: projection to plane
        if isa(x,'TSeries') && isa(varargin{1},'TSeries')
          y = varargin{1}; varargin = varargin(2:end); % assume other coordinate for perpendicular plane is given after and in same format
          xphat_mat = x.resample(obj).norm.data;
          yphat_mat = y.resample(obj).norm.data;
        elseif isnumeric(x) && numel(size(x) == 3)
          y = varargin{1}; varargin = varargin(2:end); % assume other coordinate for perpendicular plane is given after and in same format
          xphat_mat = repmat(x,dist.length,1);
          yphat_mat = repmat(y,dist.length,1);
        elseif isnumeric(x) && all(numel(size(x) == [dist.length 3]))
          y = varargin{1}; varargin = varargin(2:end); % assume other coordinate for perpendicular plane is given after and in same format
          xphat_mat = x;
          yphat_mat = y;
        else
          error('Can''t recognize second vector for the projection plane, ''y'': PDist.reduce(''2D'',x,y,...)')
        end
        
        % it's x and z that are used as input to irf_int_sph_dist
        % x and y are given, but might not be orthogonal
        % first make x and y unit vectors
        xphat_amplitude = sqrt(sum(xphat_mat.^2,2));
        yphat_amplitude = sqrt(sum(yphat_mat.^2,2));
        % These ifs are not really necessary, but could be there if one
        % wants to add some output saying that they were not put in
        % (inputted) as unit vectors. The definition of unit vectors is not
        % quite clear, due to tiny roundoff(?) errors
        if abs(mean(xphat_amplitude)-1) < 1e-2 && std(xphat_amplitude) > 1e-2 % make sure x are unit vectors,
          xphat_mat = xphat_mat./repmat(xphat_amplitude,1,3);
          irf.log('warning','|<x/|x|>-1| > 1e-2 or std(x/|x|) > 1e-2: x is recalculated as x = x/|x|.');
        end
        if abs(mean(yphat_amplitude)-1) < 1e-2 && std(yphat_amplitude) > 1e-2 % make sure y are unit vectors
          yphat_mat = yphat_mat./repmat(yphat_amplitude,1,3);
          irf.log('warning','|<y/|y|>-1| > 1e-2 or std(y/|y|) > 1e-2: y is recalculated as y = y/|y|.');
        end
        % make z orthogonal to x and y
        zphat_mat = cross(xphat_mat,yphat_mat,2);
        zphat_amplitude = sqrt(sum(zphat_mat.^2,2));
        zphat_mat = zphat_mat./repmat(zphat_amplitude,1,3);
        % make y orthogonal to z and x
        yphat_mat = cross(zphat_mat,xphat_mat,2);
        % check amplitude again, incase x and y were not orthogonal
        yphat_amplitude = sqrt(sum(yphat_mat.^2,2));
        if abs(mean(yphat_amplitude)-1) < 1e-2 && std(yphat_amplitude) > 1e-2  % make sure y are unit vectors
          yphat_mat = yphat_mat./repmat(yphat_amplitude,1,3);
          irf.log('warning','x and y were not orthogonal, y is recalculated as y = cross(cross(x,y),x)');
        end
        
        
        nargs = nargs - 1;
        args = args(2:end);
        
        % Set default projection grid, can be overriden by given input 'phig'
        nAzg = 32;
        dPhig = 2*pi/nAzg;
        phig = linspace(0,2*pi-dPhig,nAzg)+dPhig/2; % centers
      end
      % make input distribution to SI units, s^3/m^6
      dist = dist.convertto('s^3/m^6');
      
      %% Check for input flags
      % Default options and values
      doTint = 0;
      doLowerElim = 0;
      flag_dphi = 0;
      flag_dtheta = 0;
      nMC = 100; % number of Monte Carlo iterations
      vint = [-Inf,Inf];
      aint = [-180,180]; % azimuthal intherval
      vgInput = 0;
      vgInputEdges = 0;
      weight = 'none';
      correct4scpot = 0;
      base = 'cart'; % coordinate base, cart or pol
      
      if strcmp(dist.species,'electrons'); isDes = 1; else, isDes = 0; end
      
      ancillary_data = {};
      
      have_options = nargs > 1;
      while have_options
        switch(lower(args{1}))
          case {'t','tint','time'} % time (undocumented, can be removed?)
            l = 2;
            tint = args{2};
            doTint = 1;
          case 'nmc' % number of Monte Carlo iterations
            l = 2;
            nMC = args{2};
            ancillary_data{end+1} = 'nMC';
            ancillary_data{end+1} = nMC;
          case 'vint' % limit on transverse velocity (like a cylinder) [km/s]
            l = 2;
            vint = args{2};
          case 'aint'
            l = 2;
            aint = args{2};
          case 'phig'
            l = 2;
            phig = args{2};
          case 'vg' % define velocity grid
            l = 2;
            vgInput = 1;
            vg = args{2}*1e3;
          case 'vg_edges'
            l = 2;
            vgInputEdges = 1;
            vg_edges = args{2}*1e3; % m/s
          case 'weight' % how data is weighted
            l = 2;
            weight = args{2};
            ancillary_data{end+1} = 'weight';
            ancillary_data{end+1} = weight;
          case 'scpot'
            l = 2;
            scpot = args{2};
            ancillary_data{end+1} = 'scpot';
            ancillary_data{end+1} = scpot;
            correct4scpot = 1;
          case 'lowerelim'
            l = 2;
            lowerelim = args{2};
            ancillary_data{end+1} = 'lowerelim';
            ancillary_data{end+1} = lowerelim;
            doLowerElim = 1;
            if isnumeric(lowerelim) && numel(lowerelim) == 1
              lowerelim = repmat(lowerelim,dist.length,1);
            elseif isnumeric(lowerelim) && numel(lowerelim) == dist.length
              lowerlim = lowerelim;
            elseif isa(lowerelim,'TSeries')
              lowerelim = lowerelim.resample(dist).data;
            else
              error(sprintf('Can not recognize input for flag ''%s'' ',args{1}))
            end
          case 'base' %
            l = 2;
            base = args{2};
        end
        args = args((l+1):end);
        if isempty(args), break, end
      end
      
      % set vint ancillary data
      ancillary_data{end+1} = 'vint';
      ancillary_data{end+1} = vint;
      ancillary_data{end+1} = 'vint_units';
      ancillary_data{end+1} = 'km/s';
      
      %% Get angles and velocities for spherical instrument grid, set projection
      %  grid and perform projection
      units = irf_units;
      emat = double(dist.depend{1});
      if doLowerElim
        lowerelim_mat = repmat(lowerelim, size(emat(1,:)));
      end
      if correct4scpot
        scpot = scpot.tlim(dist.time).resample(dist.time);
        scpot_mat = repmat(scpot.data, size(emat(1,:)));
      end
      if isDes == 1; M = units.me; else; M = units.mp; end
      if doTint % get time indicies
        if length(tint) == 1 % single time
          it = interp1(dist.time.epochUnix,1:length(dist.time),tint.epochUnix,'nearest');
        else % time interval
          it1 = interp1(dist.time.epochUnix,1:length(dist.time),tint(1).epochUnix,'nearest');
          it2 = interp1(dist.time.epochUnix,1:length(dist.time),tint(2).epochUnix,'nearest');
          it = it1:it2;
        end
      else % use entire PDist
        it = 1:dist.length;
      end
      nt = length(it);
      if ~nt % nt = 0
        error('Empty time array. Please verify the time(s) given.')
      end
      
      % try to make initialization and scPot correction outside time-loop
      
      if not(any([vgInput,vgInputEdges])) % prepare a single grid outside the time-loop
%        emax = dist.ancillary.energy(1,end)+dist.ancillary.delta_energy_plus(1,end);
        emax = dist.depend{1}(1,end)+dist.ancillary.delta_energy_plus(1,end);
        vmax = units.c*sqrt(1-(emax*units.e/(M*units.c^2)+1).^(-2));
        nv = 100;
        vgcart_noinput = linspace(-vmax,vmax,nv);
        irf.log('warning',sprintf('No velocity grid specified, using a default vg = linspace(-vmax,vmax,%g), with vmax = %g km/s.',nv,vmax*1e-3));
      end
      % loop to get projection
      disp('Integrating distribution')
      fprintf('it = %4.0f/%4.0f\n',0,nt) % display progress
      for i = 1:nt
        if mod(i,1) == 0, fprintf([repmat('\b', 1, 10) '%4.0f/%4.0f\n'],i,nt); end % display progress
        if dim == 1
          xphat = xphat_mat(i,:);
        elseif dim == 2
          xphat = xphat_mat(i,:); % corresponding to phi = 0 in 'phig'
          zphat = zphat_mat(i,:); % normal to the projection plane
        end
        %fprintf('%g %g %g',xphat)
        
        % 3d data matrix for time index it
        F3d = double(squeeze(double(dist.data(it(i),:,:,:)))); % s^3/m^6
        energy = emat(it(i),:);
        
        if doLowerElim
          remove_extra_ind = 0; % for margin, remove extra energy channels
          ie_below_elim = find(abs(emat(it(i),:)-lowerelim_mat(it(i),:)) == min(abs(emat(it(i),:)-lowerelim_mat(it(i),:)))); % closest energy channel
          F3d(1:(max(ie_below_elim) + remove_extra_ind),:,:) = 0;
        end
        if correct4scpot
          if isfield(dist.ancillary,'delta_energy_minus') % remove all that satisfies E-Eminus<Vsc
            ie_below_scpot = find(emat(it(i),:)-dist.ancillary.delta_energy_minus(it(i),:)-scpot_mat(it(i),1)<0,1,'last');
            if 0 % disp energy channel that is removed, interferes with it = ... display
              disp(sprintf('Spacecraft potential = %g, Energy channel removed [E-Eminus,E,E+Eplus] = [%g,%g,%g]',...
                scpot_mat(it(i),1),...
                emat(it(i),ie_below_scpot)-dist.ancillary.delta_energy_minus(it(i),ie_below_scpot),...
                emat(it(i),ie_below_scpot),...
                emat(it(i),ie_below_scpot)+dist.ancillary.delta_energy_plus(it(i),ie_below_scpot)))
            end
          else
            ie_below_scpot = find(abs(emat(it(i),:)-scpot_mat(it(i),:)) == min(abs(emat(it(i),:)-scpot_mat(it(i),:)))); % closest energy channel
          end
          remove_extra_ind = 0; % for margin, remove extra energy channels
          F3d(1:(max(ie_below_scpot) + remove_extra_ind),:,:) = 0;
          %disp(sprintf('%8.1g ',energy))
          energy = energy-scpot_mat(it(i),:);
          %disp(sprintf('%8.1g ',energy))
          energy(energy<0) = 0;
          %disp(sprintf('%8.1g ',energy))
        end
        
        v = units.c*sqrt(1-(energy*units.e/(M*units.c^2)+1).^(-2)); % m/s
        
        % azimuthal angle
        if size(dist.depend{2},1)>1
          phi = double(dist.depend{2}(it(i),:)); % in degrees
        else % fast mode
          phi = double(dist.depend{2}); % in degrees
        end
        %phi = phi+180;
        %phi(phi>360) = phi(phi>360)-360;
        phi = phi-180;
        phi = phi*pi/180; % in radians
        
        % elevation angle
        th = double(dist.depend{3}); % polar angle in degrees
        th = th-90; % elevation angle in degrees
        th = th*pi/180; % in radians
        
        if isfield(dist.ancillary,'delta_phi_minus') && isfield(dist.ancillary,'delta_phi_plus') 
          deltaphi = (dist.ancillary.delta_phi_plus+dist.ancillary.delta_phi_minus)*pi/180;
          if size(deltaphi,1) > size(deltaphi,2)
            deltaphi = deltaphi';
          end
          flag_dphi = 1;
        end
        if isfield(dist.ancillary,'delta_theta_minus') && isfield(dist.ancillary,'delta_theta_plus') 
          deltatheta = (dist.ancillary.delta_theta_plus+dist.ancillary.delta_theta_minus)*pi/180;
          if size(deltatheta,1) > size(deltatheta,2)
            deltatheta = deltatheta';
          end
          flag_dtheta = 1;
        end
        
        % Set projection grid after the first distribution function
        % bin centers
        if vgInputEdges % redefine vg (which is vg_center)
          vg = vg_edges(1:end-1) + 0.5*diff(vg_edges);
        elseif vgInput
          vg = vg;
        else % define from instrument velocity bins
          if strcmp(base,'cart')
            vg = vgcart_noinput; % maybe just bypass this and go directly through input vg_edges?
          else
            if dim == 1
              vg = [-fliplr(v),v];
            elseif dim == 2
              vg = v;
            end
          end
        end
        
        % initiate projected f
        if i == 1
          if dim == 1
            Fg = zeros(length(it),length(vg));
            vel = zeros(length(it),1);
          elseif dim == 2 && strcmpi(base,'pol')
            Fg = zeros(length(it),length(phig),length(vg));
            vel = zeros(length(it),2);
          elseif dim == 2 && strcmpi(base,'cart')
            Fg = zeros(length(it),length(vg),length(vg));
            vel = zeros(length(it),2);
          end
          dens = zeros(length(it),1);
        end
        % perform projection
        if dim == 1 % 1D plane
          % v, phi, th corresponds to the bins of F3d
          if vgInputEdges
            if flag_dphi && flag_dtheta
              tmpst = irf_int_sph_dist(F3d,v,phi,th,vg,'x',xphat,'nMC',nMC,'vzint',vint*1e3,'aint',aint,'weight',weight,'vg_edges',vg_edges,'dphi',deltaphi,'dth',deltatheta);
            else
              tmpst = irf_int_sph_dist(F3d,v,phi,th,vg,'x',xphat,'nMC',nMC,'vzint',vint*1e3,'aint',aint,'weight',weight,'vg_edges',vg_edges);
            end
          else
            if flag_dphi && flag_dtheta
              tmpst = irf_int_sph_dist(F3d,v,phi,th,vg,'x',xphat,'nMC',nMC,'vzint',vint*1e3,'aint',aint,'weight',weight,'dphi',deltaphi,'dth',deltatheta);
            else
              tmpst = irf_int_sph_dist(F3d,v,phi,th,vg,'x',xphat,'nMC',nMC,'vzint',vint*1e3,'aint',aint,'weight',weight);
            end
          end
          all_vg(i,:) = tmpst.v; % normally vg, but if vg_edges is used, vg is overriden
          all_vg_edges(1,:) = tmpst.v_edges;
        elseif dim == 2
          %tmpst = irf_int_sph_dist_mod(F3d,v,phi,th,vg,'x',xphat,'z',zphat,'phig',phig,'nMC',nMC,'vzint',vint*1e3,'weight',weight);
          % is 'vg_edges' implemented for 2d?
          if flag_dphi && flag_dtheta
            tmpst = irf_int_sph_dist(F3d,v,phi,th,vg,'x',xphat,'z',zphat,'phig',phig,'nMC',nMC,'vzint',vint*1e3,'weight',weight,'base',base,'dphi',deltaphi,'dth',deltatheta);
          else
            tmpst = irf_int_sph_dist(F3d,v,phi,th,vg,'x',xphat,'z',zphat,'phig',phig,'nMC',nMC,'vzint',vint*1e3,'weight',weight,'base',base);
          end
          all_vx(i,:,:) = tmpst.vx;
          all_vy(i,:,:) = tmpst.vy;
          all_vx_edges(i,:,:) = tmpst.vx_edges;
          all_vy_edges(i,:,:) = tmpst.vy_edges;
        end
        
        % fix for special cases
        % dimension of projection, 1D if projection onto line, 2D if projection onto plane
        if dim == 1 || strcmpi(base,'cart')
          Fg(i,:,:) = tmpst.F;
        elseif dim == 2
          Fg(i,:,:) = tmpst.F_using_edges;
        end
        % set moments from reduced distribution (for debug)
        dens(i) = tmpst.dens;
        vel(i,:) = tmpst.vel;
        
      end
      
      % Construct PDist objects with reduced distribution
      % vg is m/s, transform to km/s
      if dim == 1
        PD = PDist(dist.time(it),Fg,'line (reduced)',all_vg*1e-3);
        PD.ancillary.v_edges = all_vg_edges;
      elseif dim == 2 && strcmpi(base,'pol')
        Fg_tmp = Fg(:,:,:);
        all_vx_tmp = permute(all_vx(:,:,1:end-1),[1 2 3])*1e-3;
        all_vy_tmp = permute(all_vy(:,:,1:end-1),[1 2 3])*1e-3;
        all_vx_edges_tmp = permute(all_vx_edges(:,:,:),[1 2 3])*1e-3;
        all_vy_edges_tmp = permute(all_vy_edges(:,:,:),[1 2 3])*1e-3;
        PD = PDist(dist.time(it),Fg_tmp,'plane (reduced)',all_vx_tmp,all_vy_tmp);
        PD.ancillary.vx_edges = all_vx_edges_tmp;
        PD.ancillary.vy_edges = all_vy_edges_tmp;
        PD.ancillary.base = 'pol';
      elseif dim == 2 && strcmpi(base,'cart')
        PD = PDist(dist.time(it),Fg,'plane (reduced)',squeeze(all_vx)*1e-3,squeeze(all_vx)*1e-3);
        PD.ancillary.vx_edges = all_vx_edges*1e-3;
        PD.ancillary.vy_edges = all_vx_edges*1e-3;
        PD.ancillary.base = 'cart';
      end
      PD.species = dist.species;
      PD.userData = dist.userData;
      PD.ancillary.v_units = 'km/s';
      PD.ancillary.energy = obj.depend{1};
      if isfield(obj.ancillary,'delta_energy_minus')
        PD.ancillary.delta_energy_minus = obj.ancillary.delta_energy_minus;
        PD.ancillary.delta_energy_plus = obj.ancillary.delta_energy_plus;
      end
      
      % set units and projection directions
      if dim == 1
        PD.units = 's/m^4';
        PD.ancillary.projection_direction = xphat_mat(it,:);
      elseif dim == 2
        PD.units = 's^2/m^5';
        PD.ancillary.projection_dir_1 = xphat_mat(it,:);
        PD.ancillary.projection_dir_2 = yphat_mat(it,:);
        PD.ancillary.projection_axis = zphat_mat(it,:);
      end
      
      while ~isempty(ancillary_data)
        PD.ancillary.(ancillary_data{1}) = ancillary_data{2};
        ancillary_data(1:2) = [];
      end
      
      if doLowerElim
        PD.ancillary.lowerelim = lowerelim_mat;
      end
      
    end % end of reduce function
    function PD = rebin(obj,base,grid,orient,varargin)
      % PDIST.REBIN Rebins energies of distribution function.
      %   Usage:
      %     PD = REBIN(dist,base,grid,orient);
      %       base - 'sph', 'cart' (cart quite slow, only typically use 
      %                             single time step, say for example you
      %                             want to create a grid of test particles
      %                             based on observed distribution)
      %       orient - cartesian unit vectors [x,y,z] in DSL coordinates
      %       grid - 'sph', 'cart'
      %           if base is 'sph', grid should contain {energy,azimuthal_angle,polar_angle}
      %           if any is empty, it is kept as it is,for example, one
      %           can, only {energy,[],[]} implemented      
      %           if base is 'cart' or 'cart_v', grid should be {vx,vy,vz}
      %
      %     Rebin to correspond to EDI energy interval.
      %     ePDist1_rebin_500 = ePDist1.rebin(''sph'',{[475 525],[],[]});',1);
      % See also IRF_INT_SPH_DIST
      
      %     if base is 'sph', grid should contain {energy,azimuthal_angle,polar_angle}
      %       if any is empty, it is kept as it is,for example, one can
      %       choose to only rebin in energies
      %     if base is 'cart' or 'cart_v', grid should be {vx,vy,vz}
      %     if base is 'cart_E', grid should be {Ex,Ey,Ez}
      %       v/E defines the edges of the bins
      %
      
      
      % Default values
      units = irf_units;
      doScpot = 0;
      nMC = 200;
      nt = obj.length;
      its = 1:nt;
      PD = [];
      
      % Check input
      nargs = numel(varargin);
      have_options = 0;
      if nargs > 0, have_options = 1; args = varargin(:); end
      while have_options
        l = 0;
        switch(lower(args{1}))
          case 'scpot'
            l = 2;
            scpot = args{2};
            doScpot = 1;
          otherwise
            l = 1;
            irf.log('warning',sprintf('Input ''%s'' not recognized.',args{1}))            
        end
        args = args(l+1:end);
        if isempty(args), break, end
      end
      
      % Return output in same units as input
      % Input velocities are in km/s, use this v_scaling to transform all
      % velocities to the length scale units of the input f
      switch obj.units % check units and if they are supported
        case 's^3/cm^6' 
          v_scale = 1e3/1e-2; % km/cm          
        case 's^3/m^6' 
          v_scale = 1e0/1e-2; % m/cm  
        case 's^3/km^6'
          v_scale = 1e-2/1e-2; % cm/cm  
        otherwise
          error(sprintf('PDist.d3v not supported for %s',obj.units))
      end
      
      % Start binning
      switch base
        case 'sph'
          old_az_num = size(obj.depend{2},2);
          old_pol_num = size(obj.depend{3},2);
          
          old_energy_minus = obj.depend{1} - obj.ancillary.delta_energy_minus;
          old_energy_plus = obj.depend{1} + obj.ancillary.delta_energy_plus;
          old_energy_num = size(old_energy_minus,2);
          
          old_v_minus = sqrt(2*units.e*old_energy_minus/units.me); % m/s
          old_v_plus = sqrt(2*units.e*old_energy_plus/units.me); % m/s
          old_v2dv = (old_v_plus.^3 - old_v_minus.^3)/3;
          
          old_data = obj.data;
          %old_dn = obj.d3v.data; 
          old_d3v = obj.d3v.data; % volume of bin
          
          if not(isempty(grid{1}))
            new_energy_minus = grid{1}(1:end-1);
            new_energy_plus = grid{1}(2:end);
            new_energy_edges = unique([new_energy_minus,new_energy_plus]);
            
            new_v_minus = sqrt(2*units.e*new_energy_minus/units.me); % m/s
            new_v_plus = sqrt(2*units.e*new_energy_plus/units.me); % m/s
            new_v2dv = (new_v_plus.^3 - new_v_minus.^3)/3;
          end
          new_energy_num = numel(new_energy_minus);
          new_data = zeros(nt,new_energy_num,size(obj.depend{2},2),size(obj.depend{3},2));
          
          % loop through time
          nskip_erange = 0;
          nskip_fzero = 0;
          for it = its
            % loop through old instrument bins
            for ie = 1:old_energy_num
              if or(old_energy_minus(it,ie) > max(new_energy_plus),old_energy_plus(it,ie) < min(new_energy_minus))
                nskip_erange = nskip_erange + 1;
                %disp(sprintf('skipping: new_energy_channel max range = [%.0f, %.0f], old energy channel = [%.0f, %.0f]',min(new_energy_minus),max(new_energy_plus),old_energy_minus(it,ie),old_energy_plus(it,ie)))
                continue
              end
              for ipol = 1:old_pol_num
                for iaz = 1:old_az_num %
                  f_per_MC = old_data(it,ie,iaz,ipol)*old_v2dv(it,ie)/nMC;
                  %dn_per_MC = old_dn(it,ie,iaz,ipol)/nMC;
                  if f_per_MC == 0
                    nskip_fzero = nskip_fzero + 1;
                    continue
                  end
                  %try
                  energy_MC = rand(nMC,1)*(old_energy_plus(it,ie)-old_energy_minus(it,ie))+old_energy_minus(it,ie);
                  
                  %f_per_MC = old_dn(it,ie,iaz,ipol)/nMC;
                  % divide particles into new bins
                  [N,EDGES] = histcounts(energy_MC,new_energy_edges);
                  new_data(it,:,iaz,ipol) = new_data(it,:,iaz,ipol) + N*f_per_MC./new_v2dv;
                  %catch
                  %  1;
                  %end
                end
              end
            end
          end
          disp(sprintf('nskip_erange = %g, nskip_fzero = %g',nskip_erange,nskip_fzero))
          PD = obj;
          PD.depend{1} = repmat(((new_energy_plus(:,:)+new_energy_minus(:,:))/2),nt,1);
          PD.ancillary.delta_energy_minus = abs(PD.depend{1}-new_energy_minus(:,:));
          PD.ancillary.delta_energy_plus = abs(PD.depend{1}-new_energy_plus(:,:));
          PD.ancillary.energy0 = PD.depend{1}(1,:);
          PD.ancillary.energy1 = PD.depend{1}(1,:);
          %new_dn = PD.d3v('mat');
          PD.data_ = new_data;%./new_dn;
        case 'cart'
          units = irf_units;
          
          % Get input
          new_vx_unit = orient(1,:);
          new_vy_unit = orient(2,:);
          new_vz_unit = orient(3,:);
          new_vbins_edges = grid;
          new_vx_edges = new_vbins_edges{1};
          new_vy_edges = new_vbins_edges{2};
          new_vz_edges = new_vbins_edges{3};          
          nvx_new = numel(new_vx_edges);
          nvy_new = numel(new_vy_edges);
          nvz_new = numel(new_vz_edges);          
          new_dvx = diff(new_vx_edges);
          new_dvy = diff(new_vy_edges);
          new_dvz = diff(new_vz_edges);
          new_vx_centers = new_vx_edges(1:end-1) + 0.5*new_dvx;
          new_vy_centers = new_vy_edges(1:end-1) + 0.5*new_dvy;
          new_vz_centers = new_vz_edges(1:end-1) + 0.5*new_dvz;
          [NDVX,NDVY,NDVZ] = ndgrid(new_dvx,new_dvy,new_dvz);
          new_vol = NDVX.*NDVY.*NDVZ*v_scale.^3; % phase space volume should be in same length units as inout f
          
          % Initialize new matrix for f
          dn_new = zeros(obj.length, nvx_new-1, nvy_new-1, nvz_new-1);
          f_new = zeros(obj.length, nvx_new-1, nvy_new-1, nvz_new-1);
          sizedata = [nvx_new-1, nvy_new-1, nvz_new-1];
          
          % Data from PDist in spherical coordinate system
          [old_vx,old_vy,old_vz] = obj.v; % v_xyz_DSL of original grid
          old_f = obj.data; % phase space density of each cell
          old_vol = obj.d3v.data; % Phase space volume of each cell
          old_dn = old_f.*old_vol;
          
          % Edges of energy bins, same for each time step
          energy_minus = obj.depend{1}(1,:) - obj.ancillary.delta_energy_minus;
          energy_plus = obj.depend{1}(1,:) + obj.ancillary.delta_energy_plus;
          denergy = energy_plus - energy_minus;
          energy_edges = [energy_minus energy_plus(end)];
          
          % Edges of polar angle bins, same for each time step
          polar_center = obj.depend{3};
          dpolar = polar_center(2) - polar_center(1);
          polar_edges = [polar_center(1:end-1)-0.5*dpolar polar_center(end)+0.5*dpolar];
          
          for it = 1:obj.length
            % Edges of azimuthal angle bins, changes for each time step
            azim_center = obj.depend{2};
            dazim = azim_center(2) - azim_center(1);
            azim_edges = [azim_center(1:end-1)-0.5*dazim azim_center(end)+0.5*dazim];
          
            % Create N particles within each bin that each recieve 1/N of
            % the phase space density. These are then rotated into the new
            % coordinate system and binned in the new grid.            
            N = nMC;
            for iEnergy    = 1:size(old_f,2)
              for iAzim    = 1:size(old_f,3)
                for iPolar = 1:size(old_f,4)
                  % Skip bin if space spade density is zero
                  if old_dn(it,iEnergy,iAzim,iPolar) == 0
                    continue;
                  end
                  
%                   if doScpot 
%                     energy_minus = energy_minus ;
%                     energy_plus = energy_plus - scpot.data(it);            
%                     energy_edges = energy_edges - scpot.data(it);
%                   end          
          
                  tmp_energy = energy_edges(iEnergy) + denergy(iEnergy)*rand(N,1); % eV
                  if doScpot, tmp_energy = tmp_energy - scpot.data(it); end
                  tmp_azim   = azim_edges(iAzim)     + dazim*rand(N,1);   % deg
                  tmp_polar  = polar_edges(iPolar)   + dpolar*rand(N,1);  % deg
                  tmp_v = sqrt(tmp_energy*units.eV*2/units.me)/1000; % km/s

                  if doScpot % check if energy is negative, then skip    
                    if iEnergy>6; 
                      1; 
                    end                
                    tmp_azim(tmp_energy<0) = [];
                    tmp_polar(tmp_energy<0) = [];
                    tmp_v(tmp_energy<0) = [];
                    if isempty(tmp_v) continue; end
                  end
                  
                  old_vx = -tmp_v.*sind(tmp_polar).*cosd(tmp_azim); % '-' because the data shows which direction the particles were coming from
                  old_vy = -tmp_v.*sind(tmp_polar).*sind(tmp_azim);
                  old_vz = -tmp_v.*cosd(tmp_polar);

                  % Rotate into new coordinate system
                  new_vx = old_vx*new_vx_unit(1) + old_vy*new_vx_unit(2) + old_vz*new_vx_unit(3);
                  new_vy = old_vx*new_vy_unit(1) + old_vy*new_vy_unit(2) + old_vz*new_vy_unit(3);
                  new_vz = old_vx*new_vz_unit(1) + old_vy*new_vz_unit(2) + old_vz*new_vz_unit(3);

                  % Assign particle density to each macro particle
                  tmp_dn = old_dn(it,iEnergy,iAzim,iPolar)/N;
                  
                  % Bin into new grid
                  iVxg = discretize(new_vx,new_vx_edges);
                  iVyg = discretize(new_vy,new_vy_edges);
                  iVzg = discretize(new_vz,new_vz_edges);
                  
                  % sizedata is like size(g_new) but excludes first index (time)
                  loc = sub2ind(sizedata,iVxg,iVyg,iVzg);
                  loc(isnan(loc)) = []; % values that fall outside of box becomes nan, remove these
                  hasdata = all(loc>0, 2);

                  %sum_dn_over_vol = accumarray(loc(hasdata,:), tmp_dn./new_vol(loc),[numel(f_new) 1]);
                  sum_dn = accumarray(loc(hasdata,:), tmp_dn,[numel(f_new) 1]);
                  dn_new(it,:,:,:) = dn_new(it,:,:,:) + reshape(sum_dn,[1 sizedata]);
                end
              end
            end
            
            if 0 % plot results.
              %%
            hca = subplot(3,1,1);
            surf(hca,new_vx_edges,new_vy_edges,zeros(nvx_new,nvy_new),log10(squeeze(sum(f_new,3))));
            view([0,0,1])
            hca = subplot(3,1,2);
            surf(hca,new_vx_edges,new_vz_edges,zeros(nvx_new,nvz_new),log10(squeeze(sum(f_new,2))));
            view([0,0,1])
            hca = subplot(3,1,3);          
            surf(hca,new_vy_edges,new_vz_edges,zeros(nvy_new,nvz_new),log10(squeeze(sum(f_new,1))));
            view([0,0,1])
            1;
            end         
          end
          % divide accumulated density (e.g. cm^{-3}) for each bin by the
          % velocity space volume of that bin (e.g. cm^{3}/s^{3})
          f_new = dn_new./reshape(repmat(new_vol,obj.length,1,1,1),[obj.length,nvx_new-1,nvz_new-1,nvz_new-1]);
          
          PD = PDist(obj.time,f_new,'3Dcart',new_vx_centers,new_vy_centers,new_vz_centers);
          PD.ancillary.vx_edges = new_vx_edges*1e-3; % km/s
          PD.ancillary.vy_edges = new_vy_edges*1e-3; % km/s
          PD.ancillary.vz_edges = new_vz_edges*1e-3; % km/s
          PD.ancillary.base = 'cart';
          PD.units = obj.units;
      end
    end
    function PD = smooth(obj,step)
      % PDIST.SMOOTH Running average
      % PD = smooth(obj,step)
      % method: It just applies obj.resample on a step-basis
      
      PD = obj;
      %dists = cell(step,1);
      for istep = 1:step
        dist_tmp = obj.resample(obj.time(istep:step:end));
        PD.data(istep:step:end,:) = dist_tmp.data(:,:);
      end
    end
    function [ax,args,nargs] = axescheck_pdist(varargin)
      %[ax,args,nargs] = axescheck_pdist(varargin{:});
      % MATLAB's axescheck only checks if the first argument is an axis handle, but
      % PDist.surf can be called as both PDist.surf(ax) and surf(ax,PDist),
      % where the first option has the axis as the second argument while
      % the second option has the axis as the first argument. Instead we
      % search until we find the first axis handle.
      have_axes = 0;
      ax = [];
      orig_args = varargin;
      args = orig_args;
      nargs = numel(args);
      iArg = 0;
      while ~have_axes
        iArg = iArg + 1;
        if iArg > nargs, break; end
        if ((isscalar(orig_args{iArg}) && isgraphics(orig_args{iArg},'axes')) ...
            || isa(orig_args{iArg},'matlab.graphics.axis.AbstractAxes') || isa(orig_args{iArg},'matlab.ui.control.UIAxes'))
          ax = orig_args{iArg};
          axes(ax); % set current axis to ax, needed for text(), which does not accept ax as input
          have_axes = 1;
          args(iArg) = []; % remove axes from args
          nargs = nargs - 1;
        end
      end
    end
    function varargout = plot_plane(varargin)
      % PDIST.PLOT_PLANE Surface/pcolor plot of PDist of type 'plane (reduced)'.
      %   PDist.PLOT_PLANE(...)
      %   h_surf = PDist.PLOT_PLANE(...)
      %   [h_surf,h_axis] = PDist.PLOT_PLANE(...)
      %   [h_surf,h_axis,h_all] = PDist.PLOT_PLANE(...)
      %
      %   Output:
      %      h_all - structure with all the used handles, useful for
      %              changing LineWidth of contour or background color of
      %              'printinfo' text object
      %      h_all =
      %         struct with fields:
      %
      %               Axes: [1x1 Axes]
      %            Surface: [1x1 Surface]
      %            Contour: [1x1 Contour]
      %           Colorbar: [1x1 ColorBar]
      %           Infotext: [1x1 Text]
      %
      %   Input:
      %     'tint'/tint  - if tint.length = 1, chooses closest distribution
      %                    if tint.length > 1, takes the average of
      %                       everything within this interval, so be
      %                       cautious if a varying projection plane/axis
      %                       is used
      %     'log10'/value - if value = 0, does not take log10 of data,
      %             default is to take log10, i.e. value = 1,
      %     'contour'/contour_levels - contour levels drawn in black, if
      %             option 'log' is passed, the function will also do
      %             log10(contour_levels).
      %             If one value is passed, this is the number of contours
      %             that will be drawn at levels decided by Matlab.
      %             If contour_levels is empty [], a default of 10 levels
      %             will be drawn.
      %     contourf/contour_levels - overrides the pcolor plot with filled
      %             contour levels, using Matlabs contourf function
      %     '10^3 km/s' - plots x and y axis velocities in 10^3 km/s, this
      %             is default for electrons
      %     'km/s' - plots x and y axis velocities in km/s, this is
      %             default for ions
      %     'printinfo' - prints info - number of distributions used, time
      %             or time interval, vint used for distribution
      %             integration (see PDist.reduce), v1/v2 directions
      %     'flim'/flim - sets values outside of this range to NaN -
      %             default is [0 Inf]
      %     'colorbar'/value - value is 0 for no colorbar or 1 for
      %             colorbar, default is to plot colorbar
      %
      %     Example:
      %       tint = irf.tint('2017-07-06T13:53:50.00Z',25);
      %       tint_plot = irf.tint('2017-07-06T13:54:00.00Z',5);
      %       eint = [000 40000];
      %       vint = [-Inf Inf];
      %       iDist = iPDist1.tlim(tint).elim(eint);
      %       iLine = dmpaB1.resample(iDist).norm;
      %       iPlane1 = iLine.cross(irf.ts_vec_xyz(iLine.time,repmat([1 0 0],iLine.length,1)));
      %       iPlane2 = iLine.cross(iPlane1);
      %       if2D = iDist.reduce('2D',iPlane1,iPlane2,'vint',vint); % reduced distribution perp to B
      %       h1 = subplot(3,1,1);
      %       if2D.PLOT_PLANE(h1,'printinfo','tint',tint_plot(1))
      %       h2 = subplot(3,1,2);
      %       if2D.PLOT_PLANE(h2,'printinfo','tint',tint_plot(2))
      %       h3 = subplot(3,1,3);
      %       if2D.PLOT_PLANE(h3,'printinfo','tint',tint_plot)
      %
      %   See also mms.plot_int_projection, PDist.reduce
      
      % Check for axes
      [ax,args,nargs] = axescheck_pdist(varargin{:});
      if isempty(ax); ax = gca; end
      all_handles.Axes = ax;
      
      % Make sure first non axes-handle input is PDist of the right type.
      if isa(args{1},'PDist') && any(strcmp(args{1}.type,{'plane (reduced)','plane (slice)','2Dcart'}))
        dist_orig = args{1};
      else
        error('First input that is not an axes handle must be a PDist of type ''plane (reduced)'' or ''plane (slice)'', see PDist.reduce.')
      end
      args = args(2:end);
      nargs = nargs - 1;
      
      dist = dist_orig;
      
      % default plotting parameters
      doLog10 = 1;
      doColorbar = 1;
      doAxisLabels = 1;
      doPrintInfo = 0;
      doContour = 0;
      doContourFill = 0;
      doCircles = 0;
      doFLim = 1; flim = [0 Inf];
<<<<<<< HEAD
      doSmooth = 0;
=======
      doP12 = 0;
>>>>>>> ccb712e8
      
      if strcmp(dist.species,'electrons')
        v_scale = 1e-3;
        v_label_units = '10^3 km/s';
      elseif strcmp(dist.species,'ions')
        v_scale = 1;
        v_label_units = 'km/s';
      else
        error(sprintf('Species %s not supported',dist.species))
      end
      
      tId = 1:dist.length; % if tint is not given as input (check below) default is to include all the time indices of input distribution
      
      % check for input, try to keep it at a minimum, so that the
      % functionality is similar to Matlabs plot function, all the details
      % can then be fixed outside the function using ax.XLim, ax.YLim,
      % ax.CLim, etc... and colorbar perhaps?
      if nargs > 0; have_options = 1; else have_options = 0; end
      while have_options
        l = 1;
        switch(lower(args{1}))
          case 'off-diag-pres-cont'
            l = 3;
            doP12 = 1;
            v1 = args{2};
            v2 = args{3};
          case {'tint','time','t'}
            l = 2;
            notint = 0;
            tint = args{2};
            if tint.length == 1 % find closest time
              [~,tId] = min(abs(dist.time-tint));
            else % take everything within time interval
              [tId,~] = dist.time.tlim(tint);
            end
          case 'vectors'
            l = 2;
            vectors = args{2};
            have_vectors = 1;
          case 'scpot'
            l = 2;
            scpot = args{2};
            if isa(scpot,'TSeries')
              includescpot = 1;
              irf.log('notice','Spacecraft potential passed.')
            else
              includescpot = 0;
              irf.log('notice','scpot not recognized. Not using it.')
            end
          case 'nolog10' % backwards compatibility
            l = 1;
            doLog10 = 0;
          case 'log10'
            l = 2;
            doLog10 = args{2};
          case 'contour'
            l = 2;
            contour_levels = args{2};
            doContour = 1;
          case 'contourf'
            l = 2;
            contour_levels = args{2};
            doContour = 1;
            doContourFill = 1;
          case 'circles' % same as circles drifting
            l = 2;
            v_levels = args{2};
            doCircles = 1;
          case '10^3 km/s'
            l = 1;
            v_scale = 1e-3;
            v_label_units = '10^3 km/s';
          case 'km/s'
            l = 1;
            v_scale = 1;
            v_label_units = 'km/s';
          case 'printinfo'
            doPrintInfo = 1;
          case 'flim'
            l = 2;
            doFLim = 1;
            flim = args{2};
          case 'smooth'
            l = 2;
            doSmooth = 1;
            nSmooth = args{2};            
          case {'colorbar','docolorbar'}
            l = 2;
            doColorbar = args{2};
        end
        args = args(l+1:end);
        if isempty(args), break, end
      end
      if doP12, doLog10 = 0; end
      
      % due to Matlab functionality, we must explicitly call the overloaded
      % subsref (defined within this subclass), otherwise it will call the
      % builtin function
      subs.type = '()';
      subs.subs = {tId};
      dist = dist_orig.subsref(subs);
      if (length(dist.time)<1); irf.log('warning','No data for given time interval.'); return; end
      
      % prepare data to be plotted
      plot_data = squeeze(mean(dist.data,1)); % average data over time indices
      if doFLim % put values outside given interval to NaN, default is [0 Inf]
        plot_data(plot_data<=flim(1)) = NaN;
        plot_data(plot_data>flim(2)) = NaN;
      end
      if doLog10 % take log10 of data
        plot_data = log10(plot_data);
      end
<<<<<<< HEAD
      if doSmooth
        plot_data = smooth2(plot_data,nSmooth);
=======
      if doP12
        [V1,V2] = ndgrid(dist.depend{1}(1,:),dist.depend{2}(1,:)); % km/s
        V1V2 = (V1-mean(v1.data)).*(V2-mean(v2.data))*1e3*1e3; % km/s -> m/s
        % units_scaling
        new_units = 'arb. units';
        vp12_scale = 1;
        switch dist.units
          case 's^2/m^5'
            vp12_scale = 1e0; % depend: m -> m
            new_units = 'm^{-3}'; % [f] m/s*m/s = s2m-5*m*m*s-1*s-1 = m-3
          otherwise
            disp('unsupported/unimplemented units, output is in arb. units')
        end
        plot_data = vp12_scale*plot_data.*V1V2; % e.g. 1*s2*m-5*ms-1*ms-1 = m-3
        dv1 = diff(squeeze(irf.nanmean(dist.ancillary.vx_edges,1)))*1e3; % km/s -> m/s
        dv2 = diff(squeeze(irf.nanmean(dist.ancillary.vy_edges,1)))*1e3; % km/s -> m/s
        
        integrated_p12 = dist.mass*nansum(nansum(plot_data.*(dv1*dv2'))); % kg*m-3*m/s*m/s = kg*m*s-2 = Pa
        % pascal is kg*m*s-2, so go to nPa 
        integrated_p12 = integrated_p12*1e9; % Pa -> nPa
>>>>>>> ccb712e8
      end
      % main surface plot
      % NOTE, PCOLOR and SURF uses flipped dimensions of (x,y) and (z), but PDist.reduce does not, there we need to flip the dim of the data
      plot_x_edges = squeeze(irf.nanmean(dist.ancillary.vx_edges,1))*v_scale; % v_scale, default 1e-3 for electrons to put axes in 10^3 km/s
      plot_y_edges = squeeze(irf.nanmean(dist.ancillary.vy_edges,1))*v_scale;
      
      if strcmpi(dist.ancillary.base,'pol')
        plot_z_edges = plot_x_edges*0;
      elseif strcmpi(dist.ancillary.base,'cart')
        plot_z_edges = zeros(length(plot_x_edges),length(plot_y_edges));
      end
      ax_surface = surf(ax,plot_x_edges,plot_y_edges,plot_z_edges,plot_data');
      all_handles.Surface = ax_surface;
      view(ax,[0 0 1])
      ax.Box = 'on';
      shading(ax,'flat');

      if doP12 % add info about integrated value
        irf_legend(ax,sprintf('m*int f vv dv2 = %.6f nPa',integrated_p12),[0.02 0.02],'k')
      end      
      if doContour
        hold(ax,'on')
        if isempty(contour_levels), contour_levels = 10;
        elseif numel(contour_levels) > 1 && doLog10, contour_levels = log10(contour_levels);
        end
        if strcmp(dist.ancillary.base,'pol')
          if 1
            plot_data_tmp = zeros(size(plot_data,1)+1,size(plot_data,2)+1);
            plot_data_tmp(2:end,2:end) = plot_data;
            plot_data_tmp(2:end,1) = plot_data(:,end);
            plot_data_tmp(1,2:end) = plot_data(end,:);
            plot_data_tmp(1,1) = plot_data(end,end);
            plot_data = plot_data_tmp;
          else
            plot_data(:,end+1) = plot_data(:,1);
            plot_data(end+1,:) = plot_data(1,:);
          end
          plot_x = plot_x_edges;
          plot_y = plot_y_edges;
        else
          plot_x = squeeze(irf.nanmean(dist.depend{1},1))*v_scale; % v_scale, default 1e-3 for electrons to put axes in 10^3 km/s
          plot_y = squeeze(irf.nanmean(dist.depend{2},1))*v_scale;
        end
        if doContourFill
          [~,h_contour] = contourf(ax,plot_x,plot_y,plot_data',contour_levels,'k');
        else
          [~,h_contour] = contour(ax,plot_x,plot_y,plot_data',contour_levels,'k');
        end
        h_contour.LineWidth = 1.5;
        hold(ax,'off')
        all_handles.Contour = h_contour;
      end
      if doColorbar
        hcb = colorbar('peer',ax);
        data_units = dist.units;
        if doP12 
          hcb.YLabel.String = sprintf('f(v_1,v_2)(v_1-<v_1>)(v_2-<v_2>) (%s)',new_units);
        else
          if doLog10
            hcb.YLabel.String = sprintf('log_{10} f (%s)', dist.units);
          else
            hcb.YLabel.String = sprintf('f (%s)', dist.units);
          end
        end
        all_handles.Colorbar = hcb;
      end
      if doCircles
        hold(ax,'on')
        nAngles = 100;
        angles = linspace(0,2*pi,nAngles);
        vx_drift = v_levels(:,1);
        vy_drift = v_levels(:,2);
        v_circle = v_levels(:,3);
        if numel(v_circle) == 1
          vx_levels = v_circle*cos(angles);
          vy_levels = v_circle*sin(angles);
          vx_drifts = vx_drift;
          vy_drifts = vy_drift;
        else
          vx_levels = tocolumn(v_circle)*sin(angles);
          vy_levels = tocolumn(v_circle)*cos(angles);
          vx_drifts = repmat(vx_drift',nAngles',1);
          vy_drifts = repmat(vy_drift',nAngles',1);
        end
        h_levels = plot(ax,vx_drifts+vx_levels',vy_drifts+vy_levels','k','LineWidth',1.5);
        hold(ax,'off')
        all_handles.Circles = h_levels;
      end
      if doAxisLabels
        ax.XLabel.String = sprintf('v (%s)',v_label_units);
        ax.YLabel.String = sprintf('v (%s)',v_label_units);
      end
      if doPrintInfo
        s1 = sprintf('v int (out-of-plane) = [%g %g] %s',dist.ancillary.vint(1),dist.ancillary.vint(1),dist.ancillary.vint_units);
        if numel(tId) == 1
          s2 = sprintf('time = %s',dist.time.utc);
        else
          s2 = sprintf('tint = %s - %s',dist.time(1).utc,dist.time(end).utc);
        end
        s3 = sprintf('nDist = %g',numel(tId));
        
        % check projection direction to see if they are varying or not
        n_proj_dirs_1 = size(unique(dist.ancillary.projection_dir_1,'rows'),1);
        n_proj_dirs_2 = size(unique(dist.ancillary.projection_dir_2,'rows'),1);
        if n_proj_dirs_1 == 1
          s4 = sprintf('v_{1,dir} = [%.2f %.2f %.2f]',dist.ancillary.projection_dir_1);
        else
          s4 = 'v_{1,dir} = varying';
        end
        if n_proj_dirs_2 == 1
          s5 = sprintf('v_{2,dir} = [%.2f %.2f %.2f]',dist.ancillary.projection_dir_2);
        else
          s5 = 'v_{2,dir} = varying';
        end
        
        h_text = text(ax.XLim(1),ax.YLim(2),sprintf('%s\n%s\n%s\n%s\n%s',s3,s2,s1,s4,s5));
        h_text.VerticalAlignment = 'top';
        h_text.HorizontalAlignment = 'left';
        h_text.BackgroundColor = [1 1 1];
        all_handles.Infotext = h_text;
      end
      
      % output
      if nargout == 0
        varargout = {};
      elseif nargout == 1 % return surface handle, this is how pcolor does it
        varargout = {ax_surface};
      elseif nargout == 2 % return surface handle and axis handle
        varargout = {ax_surface,ax};
      elseif nargout == 3 % return all handles in a structure
        varargout = {ax_surface,ax,all_handles};
      end
    end
    function varargout = plot_pad_polar(varargin)
      % PDIST.PLOT_PAD_POLAR polar pitchangle plot
      
      % Check for axes
      [ax,args,nargs] = axescheck_pdist(varargin{:});
      if isempty(ax); ax = gca; end
      all_handles.Axes = ax;
      
      % Make sure first non axes-handle input is PDist of the right type.
      if isa(args{1},'PDist') && any(strcmp(args{1}.type,{'pitchangle'}))
        dist_orig = args{1};
      else
        error('First input that is not an axes handle must be a PDist of type ''pitchangle'', see PDist.pitchangles.')
      end
      args = args(2:end);
      nargs = nargs - 1;
      
      dist = dist_orig;
      
      units = irf_units;
      
      % default plotting parameters
      doMirrorData = 0;
      doAxesV = 0; % default is to do energy
      doLog10 = 1;
      doLogAxes = 1;
      doColorbar = 1;
      doAxisLabels = 1;
      doPrintInfo = 0;
      doContour = 0;
      doCircles = 0;
      doScpot = 0;
      doFLim = 1; flim = [0 Inf];
      
      if strcmp(dist.species,'electrons')
        v_scale = 1e-3;
        v_label_units = '10^3 km/s';
      elseif strcmp(dist.species,'ions')
        v_scale = 1;
        v_label_units = 'km/s';
      else
        error(sprintf('Species %s not supported',dist.species))
      end
      
      tId = 1:dist.length; % if tint is not given as input (check below) default is to include all the time indices of input distribution
      
      % check for input, try to keep it at a minimum, so that the
      % functionality is similar to Matlabs plot function, all the details
      % can then be fixed outside the function using ax.XLim, ax.YLim,
      % ax.CLim, etc...
      if nargs > 0; have_options = 1; else have_options = 0; end
      while have_options
        l = 1;
        switch(lower(args{1}))
          case 'tint'
            l = 2;
            tint = args{2};
            if tint.length == 1 % find closest time
              [~,tId] = min(abs(dist.time-tint));
            else % take everything within time interval
              [tId,~] = dist.time.tlim(tint);
            end
          case 'scpot'
            l = 2;
            scpot = args{2};
            doScpot = 1;
            if isa(scpot,'TSeries')
              scpot = scpot.resample(dist).data;
              irf.log('notice','scpot was TSeries.')
            elseif isnumeric(scpot) && numel(scpot) == 1
              irf.log('notice','scpot was scalar.')
            end
          case 'nolog10'
            l = 1;
            doLog10 = 0;
          case 'contour'
            l = 2;
            contour_levels = args{2};
            doContour = 1;
            %           case 'circles_origin'
            %             l = 2;
            %             v_levels = args{2};
            %             doCirclesOrigin = 1;
            %           case 'circles_drifting'
            %             l = 2;
            %             v_levels = args{2};
            %             doCirclesDrifting = 1;
          case '10^3 km/s'
            l = 1;
            v_scale = 1e-3;
            v_label_units = '10^3 km/s';
            doAxesV = 1;
          case 'km/s'
            l = 1;
            v_scale = 1;
            v_label_units = 'km/s';
            doAxesV = 1;
          case 'printinfo'
            doPrintInfo = 1;
          case 'flim'
            l = 2;
            doFLim = 1;
            flim = args{2};            
        end
        args = args(l+1:end);
        if isempty(args), break, end
      end
      
      % select time indices
      % due to Matlab functionality, we must explicitly call the overloaded
      % subsref (defined within this subclass), otherwise it will call the
      % builtin function
      subs.type = '()';
      subs.subs = {tId};
      dist = dist_orig.subsref(subs);
      %dist = dist_orig(tId);
      if (length(dist.time)<1); irf.log('warning','No data for given time interval.'); return; end
      
      % prepare data to be plotted
      data = squeeze(irf.nanmean(dist.data,1)); % average data over time indices
      data = reshape(data,[size(dist.depend{1},2) size(dist.depend{2},2)]);
      data(data==0) = NaN; % put zero values to NaN
      if doFLim % put values outside given interval to NaN, default is [0 Inf]
        data(data<=flim(1)) = NaN;
        data(data>flim(2)) = NaN;
      end
      if doLog10 % take log10 of data
        data = log10(data);
      end
      
      % main surface plot
      % NOTE, PCOLOR and SURF uses flipped dimensions of (x,y) and (z), but PDist.reduce does not, there we need to flip the dim of the data
      rho_edges = [dist.depend{1}-dist.ancillary.delta_energy_minus dist.depend{1}(:,end)+dist.ancillary.delta_energy_plus(:,end)];
      if isfield(dist.ancillary,'delta_pitchangle_minus') && not(isempty(dist.ancillary.delta_pitchangle_minus))
        ntheta = numel(dist.depend{2});
        theta_minus = dist.depend{2} - dist.ancillary.delta_pitchangle_minus;
        theta_plus = dist.depend{2} + dist.ancillary.delta_pitchangle_plus;
        theta_edges = sort(unique([theta_minus;theta_plus]));
        % Look for any edges that are not common, this should be a gap;
        gaps = setdiff(theta_minus(2:end),theta_plus(1:end-1));
        ngaps = numel(gaps);
        new_itheta = 1;
        for itheta = 2:ntheta
          new_itheta = new_itheta + 1;
          if theta_minus(itheta) == theta_plus(itheta-1) % ok, the edges concide
            
          else % edges does not concide, need to pad with NaN
            theta_edges = [theta_edges(1:new_itheta); NaN; theta_edges(new_itheta+1:end)];
            data = [data(:,1:new_itheta-1) nan(size(data,1),2) data(:,new_itheta:end)];
            new_itheta = new_itheta + 2;
          end
        end
        1;
        
      elseif isfield(dist.ancillary,'pitchangle_edges') && not(isempty(dist.ancillary.pitchangle_edges))
        theta_edges = dist.ancillary.pitchangle_edges;
        if not(size(theta_edges,2)-1 == size(dist.depend{2},2)) % there are gaps in the pitchangle, for example for EDI flux
          % find gaps and pad with nans, only adapted for equally wide
          % pitch angle bins, and only one gap
          diff_theta_edges = diff(theta_edges);
          unique_diff_theta_edges = sort(unique(diff_theta_edges));
          % assume the smallest on is the proper one
          ind_pad = find(diff_theta_edges==unique_diff_theta_edges(end));
          data = [data(:,1:ind_pad-1) nan(size(data,1),2) data(:,ind_pad:end)];
          theta_edges = [theta_edges(1:ind_pad) NaN theta_edges(ind_pad+1:end)]; % also pad grid, to avoid empty boxes
          %           ngaps = size(theta_edges,2) - 1 - size(dist.depend{2},2);
          %           ngaps_remaining = ngaps;
          %           %while ngaps_remaining
          %           for iedge = 1:size(theta_edges,2)-1
          %             theta_minus_correct = dist.depend{2}(iedge);
          %             theta_plus = theta_edges(iedge+1);
          %             theta_minus = theta_edges(iedge);
          %             theta_plus = theta_edges(iedge+1);
          %           end
          
        end
      else
        theta = dist.depend{2}; dtheta = theta(2)-theta(1);
        theta_edges = [theta(1)-dtheta/2 theta+dtheta/2];
      end
      if doScpot
        if isscalar(scpot)
          rho_edges = rho_edges - scpot;
        else
          rho_edges = rho_edges - repmat(scpot(tId),1,size(rho_edges,2));
        end
        %rho_edges = rho_edges - repmat(scpot,1,size(rho_edges,2));
        rho_edges(rho_edges<0) = NaN;
      end
      if doAxesV
        rho_edges = sqrt(2*units.e*rho_edges/units.me)*1e-3*v_scale;
        stringLabel = sprintf('v (%s)',v_label_units);
      else
        stringLabel = sprintf('E (%s)','eV');
      end
      rho_edges = irf.nanmean(rho_edges,1); % average over times, do after removing scpot
      data(isnan(rho_edges),:) = NaN; % rho_edges<scpot was put to NaN above
      if doLogAxes, rho_edges = log10(rho_edges); stringLabel = sprintf('log_{10}(%s)%s',stringLabel(1),stringLabel(2:end)); end
      theta_edges = theta_edges + 90; % rotate data
      [RHO,THETA] = meshgrid(rho_edges,theta_edges);
      X = RHO.*cosd(THETA);
      Y = RHO.*sind(THETA);
      if doMirrorData % mirror data
        plot_X = [X; -flipdim(X(1:end-1,:),1)];
        plot_Y = [Y; flipdim(Y(1:end-1,:),1)];
        plot_data = [data flipdim(data,2)];
      else
        plot_X = X;
        plot_Y = Y;
        plot_data = data;
      end
      ax_surface = surf(ax,plot_X,plot_Y,plot_X*0,plot_data');
      
      %       plot_x_edges = squeeze(irf.nanmean(dist.ancillary.vx_edges,1))*v_scale; % v_scale, default 1e-3 for electrons to put axes in 10^3 km/s
      %       plot_y_edges = squeeze(irf.nanmean(dist.ancillary.vy_edges,1))*v_scale;
      %       plot_z_edges = plot_x_edges*0;
      %       ax_surface = surf(ax,plot_x_edges,plot_y_edges,plot_z_edges,plot_data');
      all_handles.Surface = ax_surface;
      view(ax,[0 0 1])
      ax.Box = 'on';
      
      
      if doContour
        hold(ax,'on')
        if numel(contour_levels) == 1
          contour_levels = [contour_levels contour_levels];
        end
        plot_x = squeeze(irf.nanmean(dist.depend{1},1))*v_scale; % v_scale, default 1e-3 for electrons to put axes in 10^3 km/s
        plot_y = squeeze(irf.nanmean(dist.depend{2},1))*v_scale;
        [~,h_contour] = contour(ax,plot_x,plot_y,plot_data',contour_levels,'k');
        h_contour.LineWidth = 1.5;
        hold(ax,'off')
        all_handles.Contour = h_contour;
      end
      if doColorbar
        hcb = colorbar('peer',ax);
        if doLog10
          hcb.YLabel.String = sprintf('log_{10} f (%s)',dist.units);
        else
          hcb.YLabel.String = sprintf('f (%s)',dist.units);
        end
        all_handles.Colorbar = hcb;
      end
      if doCircles
        hold(ax,'on')
        nAngles = 100;
        angles = linspace(0,2*pi,nAngles);
        vx_drift = v_levels(:,1);
        vy_drift = v_levels(:,2);
        v_circle = v_levels(:,3);
        if numel(v_circle) == 1
          vx_levels = v_circle*cos(angles);
          vy_levels = v_circle*sin(angles);
          vx_drifts = vx_drift;
          vy_drifts = vy_drift;
        else
          vx_levels = tocolumn(v_circle)*sin(angles);
          vy_levels = tocolumn(v_circle)*cos(angles);
          vx_drifts = repmat(vx_drift',nAngles',1);
          vy_drifts = repmat(vy_drift',nAngles',1);
        end
        h_levels = plot(ax,vx_drifts+vx_levels',vy_drifts+vy_levels','k','LineWidth',1.5);
        hold(ax,'off')
        all_handles.Circles = h_levels;
      end
      if doAxisLabels
        ax.XLabel.String = stringLabel;
        ax.YLabel.String = stringLabel;
      end
      if doPrintInfo
        s1 = '';%sprintf('v int (out-of-plane) = [%g %g] %s',dist.ancillary.vint(1),dist.ancillary.vint(1),dist.ancillary.vint_units);
        if numel(tId) == 1
          s2 = sprintf('time = %s',dist.time.utc);
        else
          s2 = sprintf('tint = %s - %s',dist.time(1).utc,dist.time(end).utc);
        end
        s3 = sprintf('nDist = %g',numel(tId));
        
        % check projection direction to see if they are varying or not
        %n_proj_dirs_1 = size(unique(dist.ancillary.projection_dir_1,'rows'),1);
        %n_proj_dirs_2 = size(unique(dist.ancillary.projection_dir_2,'rows'),1);
        %         if n_proj_dirs_1 == 1
        %           s4 = sprintf('v_{1,dir} = [%.2f %.2f %.2f]',dist.ancillary.projection_dir_1);
        %         else
        %           s4 = 'v_{1,dir} = varying';
        %         end
        %         if n_proj_dirs_2 == 1
        %           s5 = sprintf('v_{2,dir} = [%.2f %.2f %.2f]',dist.ancillary.projection_dir_2);
        %         else
        %           s5 = 'v_{2,dir} = varying';
        %         end
        
        h_text = text(ax.XLim(1),ax.YLim(2),sprintf('%s\n%s\n%s\n%s\n%s',s3,s2,'','',''));
        h_text.VerticalAlignment = 'top';
        h_text.HorizontalAlignment = 'left';
        h_text.BackgroundColor = [1 1 1];
        all_handles.Infotext = h_text;
      end
      
      %dbstack
      %nargout
      
      % output
      if nargout == 0
        varargout = {};
      elseif nargout == 1 % return surface handle, this is how pcolor does it
        varargout = {ax_surface};
      elseif nargout == 2 % return surface handle and axis handle
        varargout = {ax_surface,ax};
      elseif nargout == 3 % return all handles in a structure
        varargout = {ax_surface,ax,all_handles};
      end
    end
    function PD = palim(obj,palim,varargin)
      % PDIST.PALIM Picks out given pitchangles
      %   distribution type must be 'pitchangle'
      %   PADist = PADist.palim(palims,[arg])
      %     palims - pitchangles, is one angle is given, the closest one is
      %              chosen. If two are equally close, the average is taken,
      %              unless the additional argument 'noav' is given
      %
      %   PADist.palim([0 90])
      %   PADist.palim(90)
      %   PADist.palim(90,'noav')
      
      if ~strcmp(obj.type,'pitchangle'); error('PDist type must be pitchangle.'); end
      pitchangles = obj.depend{2};
      doAverage = 0;
      
      if numel(palim) == 1
        indPA = find(abs(pitchangles-palim) == min(abs(pitchangles-palim)));
        if nargin>2 && ischar(varargin{1}) && strcmpi(varargin{1},'noav')
          doAverage = 0;
        else
          doAverage = 1;
        end
      else
        indPA = intersect(find(pitchangles(1,:)>palim(1)),find(pitchangles(1,:)<palim(2)));
      end
      
      if doAverage
        tmpPA = mean(pitchangles(indPA));
        tmpData = irf.nanmean(obj.data(:,:,indPA),3);
      else
        tmpPA = pitchangles(indPA);
        tmpData = obj.data(:,:,indPA);
      end
      
      PD = obj;
      PD.data_ = tmpData;
      PD.depend{2} = tmpPA;
      % Ancillary data, problematic for pitchangle_edges since we dont
      % immediately know where gaps can be, use instead
      % pitchangle_delta_minus/plus
      if isfield(PD.ancillary,'pitchangle_delta_minus')
        PD.ancillary.pitchangle_delta_minus = PD.ancillary.pitchangle_delta_minus(:,indPA);
      end
      if isfield(PD.ancillary,'pitchangle_delta_plus')
        PD.ancillary.pitchangle_delta_plus = PD.ancillary.pitchangle_delta_plus(:,indPA);
      end
      % changed to delta_pitchangle_minus/plus to follow fpi way: delta_energy_minus/plus
      % keep above for now for backwards compatability
      if isfield(PD.ancillary,'delta_pitchangle_minus')
        PD.ancillary.delta_pitchangle_minus = PD.ancillary.delta_pitchangle_minus(:,indPA);
      end
      if isfield(PD.ancillary,'delta_pitchangle_plus')
        PD.ancillary.delta_pitchangle_plus = PD.ancillary.delta_pitchangle_plus(:,indPA);
      end
      
    end
    function PD = elim(obj,eint)
      energy = obj.depend{1};
      unique_etables = unique(obj.depend{1},'rows','stable');
      netables = size(unique_etables,1); % netables = 2 for older dta and 1 for newer data
      
      % find new elevels
      if numel(eint) == 2 % energy interval
        elevels = [];
        for ietable = 1:netables % loop over 1 or 2 and saves all the unique indices, i.e. max range
          tmp_elevels = intersect(find(unique_etables(ietable,:)>eint(1)),find(unique_etables(ietable,:)<eint(2)));
          elevels = unique([elevels tmp_elevels]);
        end
        disp(['Effective eint = [' num2str(min(min(energy(:,elevels))),'%g') ' ' num2str(max(max(energy(:,elevels))),'%g') ']'])
      else % pick closest energy level
        ediff0 = abs(energy(1,:)-eint);
        ediff1 = abs(energy(2,:)-eint);
        if min(ediff0)<min(ediff1); ediff = ediff0;
        else, ediff = ediff1; end
        elevels = find(ediff==min(ediff));
        disp(['Effective energies alternate in time between ' num2str(energy(1,elevels),'%g') ' and ' num2str(energy(2,elevels),'%g') ''])
      end
      
      tmpEnergy = energy(:,elevels);
      tmpData = obj.data(:,elevels,:,:);
      
      PD = obj;
      PD.data_ = tmpData;
      PD.depend{1} = tmpEnergy;
      
      % update ancillary data
      if isempty(PD.ancillary) % if ancillary data is empty, this is just for backwards compatibility
        if netables == 1
          PD.ancillary.esteptable = zeros(size(energy,1),0);
          PD.ancillary.energy0 = unique_etables(1,elevels);
          PD.ancillary.energy1 = unique_etables(1,elevels);
        elseif netables == 2
          [esteptable,~] = ismember(energy,unique_etables(2,:),'rows'); % where row is not unique_etables(2,:), '0' is returned
          PD.ancillary.esteptable = esteptable;
          PD.ancillary.energy0 = unique_etables(1,elevels);
          PD.ancillary.energy1 = unique_etables(2,elevels);
        end
      else % check what fields ancillary have, and update them
        if isfield(PD.ancillary, 'energy0'), PD.ancillary.energy0 = PD.ancillary.energy0(elevels);
        else PD.ancillary.energy0 = energy(1,elevels); end
        if isfield(PD.ancillary, 'energy1'), PD.ancillary.energy1 = PD.ancillary.energy1(elevels);
        else PD.ancillary.energy1 = energy(2,elevels); end
        %         if ~isfield(PD.ancillary, 'esteptable')
        %           [esteptable,~] = ismember(energy,PD.ancillary.energy1,'rows');
        %           PD.ancillary.esteptable = esteptable;
        %         end
        if isfield(PD.ancillary,'energy'), PD.ancillary.energy = PD.ancillary.energy(:,elevels); end
        if isfield(PD.ancillary,'delta_energy_minus'), PD.ancillary.delta_energy_minus = PD.ancillary.delta_energy_minus(:,elevels); end
        if isfield(PD.ancillary,'delta_energy_plus'), PD.ancillary.delta_energy_plus = PD.ancillary.delta_energy_plus(:,elevels); end
      end
    end
    function PD = omni(obj,V0,varargin)
      % Makes omnidirectional distribution, conserving units.
      % 
      % distOmni = dist.OMNI Returns the average omnidirectional distribution
      %   function in the spacecraft frame. Units are the same as in the
      %   output.
      %
      % distOmni = dist.OMNI(V) Returns the average omnidirectional
      %   distribution in an arbitrary frame defined by the velocity V.
      %   V is the velocity of the new frame in the spacecraft frame.
      %   V is either a vector or a TSeries object with unit of [km/s].
      % 
      % distOmni = dist.OMNI(V,propertyFlag,propertyValue) defines the
      %   property of the resulting omni distribution.
      %   
      %   Properties:
      %     'E' -  New energy grid for the output. Array with units [eV]
      % 
      % Example: 
      %   % Get the ion omni distribution function in the ion rest frame
      %   idistOmniRestFrame = iPDist.omni(Vi); % Vi is the ion velocity
      %
      %
      % Note: When there is no full sky coverage, calling PDist.omni
      % without a velocity does not calculate a proper spherical mean of
      % the distribution and therefore does not conserve i.e. density. This
      % happens for SolO distributions. Instead call, PDist.omni([0,0,0])
      % to get the proper averaged distribution in the spacecraft frame.
      %
      
      if ~strcmp(obj.type_,'skymap'); error('PDist must be a skymap.'); end

      if nargin == 1 % Normal, classical usage
        dist = obj;
        % define angles
        energysize = size(obj.depend{1});
        phi = obj.depend{2};
        theta = obj.depend{3};
        lengthphi = size(phi,2);
        if isfield(obj.ancillary,'delta_theta_plus') && isfield(obj.ancillary,'delta_theta_minus')
          dangletheta = obj.ancillary.delta_theta_plus + obj.ancillary.delta_theta_minus;
        else
          dangletheta = median(diff(obj.depend{3}));
        end

        if isfield(obj.ancillary,'delta_phi_plus') && isfield(obj.ancillary,'delta_phi_minus')
          danglephi = obj.ancillary.delta_phi_plus + obj.ancillary.delta_phi_minus;
        else
          danglephi = median(diff(obj.depend{2}(1,:)));
        end

        dangletheta = dangletheta*pi/180;
        danglephi = danglephi*pi/180;

        z2 = ones(lengthphi,1)*sind(theta);
        solida = (danglephi*dangletheta').*z2;
        allsolida = repmat(solida,1,1,length(dist.time), energysize(2));
        allsolida = squeeze(permute(allsolida,[3 4 1 2]));
        dists = squeeze(dist.data).*allsolida;
        omni = squeeze(irf.nanmean(irf.nanmean(dists,3),4))/(mean(mean(solida)));

        PD = obj;
        PD.type = 'omni';
        PD.data_ = omni;
        PD.depend = {obj.depend{1}};
        PD.representation = {obj.representation{1}};
        PD.units = obj.units;
        PD.name = 'omni';
      else % frame transformation
        % call the protected class method
        PD = obj.get_omni_dist_framedep(V0,varargin{:});
      end



    end
    function spec = specrec(obj,varargin)
      % PDIST.SPECREC Prepares structure to be used with irf_spectrogram or irf_plot
      %   sr = PDIST.SPECREC(spectype)
      %     spectype - 'energy' - default for PDist.type 'omni'
      %                   Ex: PDist.omni.SPECREC
      %                       PDist.pitchangles(dmpaB).SPECREC('energy',pitchangles_indices_to_average_over)
      %                             (pitchangles_indices_to_average_over default is all the indices)
      %                'pitchangle'/'pa' - default for PDist.type 'pitchangle'
      %                   Ex: PDist.pitchangles(dmpaB).SPECREC
      %                'velocity'/'1D_velocity'/'velocity_1D' - default for PDist.type 'line (reduced)'
      %                   Ex: PDist.reduce('1D',[1 0 0]).SPECREC
      %                       PDist.reduce('1D',[1 0 0]).SPECREC('velocity_1D','10^3 km/s')
      %                'v_f1D*v' - multiplies f by v^2
      %                'v_f1D*v^2' - multiplies f by v
      
      % supported spectrogram types
      set_default_spectype = 0;
      supported_spectypes = {'energy','pitchangle','pa','velocity','1D_velocity','velocity_1D','v_f1D*v','v_f1D*v^2'};
      
      if isempty(varargin) % no spectype given
        set_default_spectype = 1;
      elseif ~isempty(varargin) && ~any(strcmp(supported_spectypes,varargin{1})) % given spectype not supported
        set_default_spectype = 1;
      end
      
      if set_default_spectype
        switch obj.type
          case 'omni'
            spectype = 'energy';
            irf.log('warning',sprintf('Spectype not given, default spectype for distribution type ''%s'' is ''%s''.',obj.type, spectype));
          case 'line (reduced)'
            spectype = '1D_velocity';
            irf.log('warning',sprintf('Spectype not given, default spectype for distribution type ''%s'' is ''%s''.',obj.type, spectype));
          case 'pitchangle'
            if numel(obj.depend{2}) == 1
              spectype = 'energy';
            else
              spectype = 'pitchangle';
            end
            %            spectype = 'pitchangle';
            irf.log('warning',sprintf('Spectype not given, default spectype for distribution type ''%s'' is ''%s''.',obj.type, spectype));
          otherwise
            irf.log('warning',sprintf('Distribution type ''%s'' not supported. Using spectype ''energy'' for whatever backwards compatibility there might be. This option will be removed in a future version.',obj.type));
            spectype = 'energy';
        end
      else
        spectype = varargin{1};
        varargin = varargin(2:end); % remove from varargin
      end
      
      switch obj.units % set to p_label according to units of PDist
        case {'s^3/km^6','s^3/cm^6','s^3/m^6','s^2/km^5','s^2/cm^5','s^2/m^5','s^1/km^4','s^1/cm^4','s^1/m^4','s/km^4','s/cm^4','s/m^4'}
          spec.p_label = {'PSD',obj.units};
        case {'keV/(cm^2 s sr keV)'}
          spec.p_label = {'DEF',obj.units};
        case {'1/(cm^2 s sr eV)'}
          spec.p_label = {'PEF',obj.units};
        otherwise
          spec.p_label = {obj.units};
      end
      
      switch spectype % make specrec structure
        case 'energy'
          switch obj.type
            case 'pitchangle'
              if ~isempty(varargin) % assume next argument is the pitchangle level/levels we want to average over
                iPA = varargin{2};
              else
                iPA = 1:size(obj.depend{2},2);
              end
              irf.log('warning',['Averaging over pitch angles [' sprintf(' %g',obj.depend{2}(iPA)) ']']);
              spec.p = squeeze(double(nanmean(obj.data(:,:,iPA),3)));
            case 'omni'
              spec.p = double(obj.data);
            case 'moms-tens0'
              spec.p = double(obj.data);
            otherwise
              error('Spectype ''%s'' not yet implemented for distribution type ''%s''.',spectype,obj.type);
          end
          spec.t = obj.time.epochUnix;
          spec.f = single(obj.depend{1});
          if not(isempty(obj.species))
            spec.f_label = {['E_' obj.species(1) ' (eV)']};
          end
        case {'pitchangle','pa'}
          if ~isempty(varargin) % assume next argument is the pitchangle level/levels we want to average over
            iE = varargin{1};
          else
            iE = 1:size(obj.depend{1},2);
          end
          spec.t = obj.time.epochUnix;
          irf.log('warning',['Averaging over energy levels [' sprintf(' %g',obj.depend{1}(1,iE)) ']']);
          irf.log('warning',['Averaging over energy levels [' sprintf(' %g',obj.depend{1}(2,iE)) ']']);
          spec.p = double(squeeze(nanmean(obj.data(:,iE,:),2))); % nanmean over energies
          %spec.p_label = {'dEF',obj.units};
          spec.f = single(obj.depend{2});
          spec.f_label = {'\theta (deg.)'};
        case {'velocity','1D_velocity','velocity_1D'}
<<<<<<< HEAD
          if ~any(strcmp(obj.type_,{'line (reduced)','1Dcart'})); error('PDist must be projected unto a vector: type: ''line (reduced)'', see PDist.reduce.'); end
=======
          %if ~strcmp(obj.type_,'line (reduced)'); error('PDist must be projected unto a vector: type: ''line (reduced)'', see PDist.reduce.'); end
>>>>>>> ccb712e8
          % check for additional argument given
          if ~isempty(varargin) && strcmp(varargin{1},'10^3 km/s') % make y (v) units in 10^3 km/s (because they often go up 10^4)
            spec.f = obj.depend{1}*1e-3;
            spec.f_label = {'v (10^3 km/s)'};
          else
            spec.f = obj.depend{1};
            spec.f_label = {'v (km/s)'};
          end
          spec.t = obj.time.epochUnix;
          spec.p = double(squeeze(obj.data));
        case {'v_f1D*v'}
          if ~strcmp(obj.type_,'line (reduced)'); error('PDist must be projected unto a vector: type: ''line (reduced)'', see PDist.reduce.'); end
          % check for additional argument given
          if ~isempty(varargin) && strcmp(varargin{1},'10^3 km/s') % make y (v) units in 10^3 km/s (because they often go up 10^4)
            spec.f = obj.depend{1}*1e-3;
            spec.f_label = {'v (10^3 km/s)'};
          else
            spec.f = obj.depend{1};
            spec.f_label = {'v (km/s)'};
          end
          spec.t = obj.time.epochUnix;
          % vscale =
          spec.p = double(squeeze(obj.data)).*obj.depend{1};
          spec.p_label{2} = [spec.p_label{2} '*km/s'];
          spec.p_label{1} = [spec.p_label{1} '*v'];
        case {'v_f1D*v^2'}
          if ~strcmp(obj.type_,'line (reduced)'); error('PDist must be projected unto a vector: type: ''line (reduced)'', see PDist.reduce.'); end
          % check for additional argument given
          if ~isempty(varargin) && strcmp(varargin{1},'10^3 km/s') % make y (v) units in 10^3 km/s (because they often go up 10^4)
            spec.f = obj.depend{1}*1e-3;
            spec.f_label = {'v (10^3 km/s)'};
          else
            spec.f = obj.depend{1};
            spec.f_label = {'v (km/s)'};
          end
          spec.t = obj.time.epochUnix;
          spec.p = double(squeeze(obj.data)).*obj.depend{1}.^2;
          spec.p_label{2} = [spec.p_label{2} '*(km/s)^2'];
          spec.p_label{1} = [spec.p_label{1} '*v^2'];
        otherwise % energy is default
          spec.t = obj.time.epochUnix;
          spec.p = double(obj.data);
          spec.p_label = {'dEF',obj.units};
          spec.f = single(obj.depend{1});
          spec.f_label = {'E (eV)'};
      end
    end
    function PD = deflux(obj,flagdir)
      % Changes units to differential energy flux
      
      units = irf_units;
      switch obj.species
        case {'e','electrons','electron'}
          mm = units.me/units.mp;
        case {'i','p','ions','ion','hplus'}
          mm = 1;
        case {'oplus'}
          mm = 16;
        otherwise
          error('Units not supported.')
      end
      
      if nargin<2 || flagdir ~= -1
        switch obj.units
          case {'s^3/cm^6'}
            tmpData = obj.data*1e30/1e6/mm^2/0.53707;
          case {'s^3/m^6'}
            tmpData = obj.data*1e18/1e6/mm^2/0.53707;
          case {'s^3/km^6'}
            tmpData = obj.data/1e6/mm^2/0.53707;
          otherwise
            error('Units not supported.')
        end
      elseif flagdir == -1 && strcmp(obj.units,'keV/(cm^2 s sr keV)')
        irf.log('warning','Converting DEFlux to PSD in SI units');
        tmpData = obj.data/1e12*mm^2*0.53707;
      end
      energy = obj.depend{1};
      sizeData = size(tmpData);
      reshapedData = reshape(tmpData,sizeData(1),sizeData(2),prod(sizeData(3:end)));
      if size(energy,1) == 1
        matEnergy = repmat(energy,obj.length,1,prod(sizeData(3:end)));
      elseif size(energy,1) == obj.length
        matEnergy = repmat(energy,1,1,prod(sizeData(3:end)));
      end
      
      if nargin<2 || flagdir ~= -1
        reshapedData = reshapedData.*matEnergy.^2;
        tmpData = reshape(reshapedData,sizeData);
        PD = obj;
        PD.data_ = tmpData;
        PD.units = 'keV/(cm^2 s sr keV)';
      elseif flagdir == -1 && strcmp(obj.units,'keV/(cm^2 s sr keV)')
        reshapedData = reshapedData./(matEnergy.^2);
        tmpData = reshape(reshapedData,sizeData);
        PD = obj;
        PD.data_ = tmpData;
        PD.units = 's^3/m^6';
      else
        irf.log('warning','No change to PDist');
        PD = obj;
      end
    end
    function PD = dpflux(obj,flagdir)
      % Changes units to differential particle flux
      units = irf_units;
      switch obj.species
        case {'e','electrons','electron'}
          mm = units.me/units.mp;
        case {'i','p','ions','ion','hplus'}
          mm = 1;
        case {'oplus'}
          mm = 16;
        otherwise
          error('Units not supported.')
      end
      
      if nargin<2 || flagdir ~= -1
        switch obj.units
          case {'s^3/cm^6'}
            tmpData = obj.data*1e30/1e6/mm^2/0.53707;
          case {'s^3/m^6'}
            tmpData = obj.data*1e18/1e6/mm^2/0.53707;
          case {'s^3/km^6'}
            tmpData = obj.data/1e6/mm^2/0.53707;
          otherwise
            error('Units not supported.')
        end
      elseif flagdir == -1 && strcmp(obj.units,'1/(cm^2 s sr eV)')
        irf.log('warning','Converting DPFlux to PSD');
        tmpData = obj.data/1e12*mm^2*0.53707;
      end
      
      energy = obj.depend{1};
      sizeData = size(tmpData);
      reshapedData = reshape(tmpData,sizeData(1),sizeData(2),prod(sizeData(3:end)));
      if size(energy,1) == 1
        matEnergy = repmat(energy,obj.length,1,prod(sizeData(3:end)));
      elseif size(energy,1) == obj.length
        matEnergy = repmat(energy,1,1,prod(sizeData(3:end)));
      end
      
      if nargin<2 || flagdir ~= -1
        reshapedData = reshapedData.*matEnergy;
        tmpData = reshape(reshapedData,sizeData);
        PD = obj;
        PD.data_ = tmpData;
        PD.units = '1/(cm^2 s sr eV)';
      elseif flagdir == -1 && strcmp(obj.units,'1/(cm^2 s sr eV)')
        reshapedData = reshapedData./matEnergy;
        tmpData = reshape(reshapedData,sizeData);
        PD = obj;
        PD.data_ = tmpData;
        PD.units = 's^3/m^6';
      else
        irf.log('warning','No change to PDist');
        PD = obj;
      end
    end
    function PD = convertto(obj,newunits)
      % Changes units of Pdist.
      % Accepted inputs 's^3/cm^6', 's^3/km^6', 's^3/m^6', 'keV/(cm^2 s sr keV)',
      % and '1/(cm^2 s sr eV)'
      
      PD = obj;
      % Convert to SI units
      switch obj.units
        case {'s^3/cm^6'}
          PD.data_ = obj.data*1e12;
        case {'s^3/km^6'}
          PD.data_ = obj.data*1e-18;
        case {'s^3/m^6'}
          %PD = PD;
        case {'keV/(cm^2 s sr keV)'}
          PD = obj.deflux(-1);
        case {'1/(cm^2 s sr eV)'}
          PD = obj.dpflux(-1);
        otherwise
          error('Unknown units.')
      end
      PD.units = 's^3/m^6';
      PD.siConversion = 1;
      % Convert to new units
      switch newunits
        case {'s^3/cm^6'}
          PD.data_ = PD.data*1e-12;
          PD.units = 's^3/cm^6';
          PD.siConversion = 1e12;
        case {'s^3/km^6'}
          PD.data_ = PD.data*1e18;
          PD.units = 's^3/km^6';
          PD.siConversion = 1e-18;
        case {'s^3/m^6'}
          %PD = PD;
        case {'keV/(cm^2 s sr keV)'}
          PD = PD.deflux;
        case {'1/(cm^2 s sr eV)'}
          PD = PD.dpflux;
        otherwise
          error('Units not supported.');
      end
    end
    function PD = pitchangles(obj,obj1,obj2,varargin) %,method
      %PITCHANGLES Calculate pitchangle distribution
      % PitchangleDistribution = Distribution.pitchangles(B,[nangles])
      % PitchangleDistribution = pitchangles(Distribution,B,[nangles])
      % Input:
      %     B - TSeries of B in dmpa coordinates
      %     nangles - Number of pitch angles or edges of pitchangle bins
      %               default number of pitchangles is 12
      %   See also MMS.GET_PITCHANGLEDIST
      
      if ~strcmp(obj.type_,'skymap'); error('PDist must be a skymap.'); end
      
      if nargin<3 || isempty(obj2)
        nangles = 12;
        pitchangle_edges = 0:(180/nangles):180;
      elseif isnumeric(obj2) % angles or number of angles
        nangles = obj2;
        if numel(nangles) > 1
          pitchangle_edges = nangles;
        else % if nothing is passed, they are equidistanced
          pitchangle_edges = 0:(180/nangles):180;
        end
      else % obj2 is part of varargin to be passed on to mms.get_pitchangles
        varargin = {obj2,varargin{:}};
      end
      %       if method % try new method to try to get away the stripes
      %         data_size = size(obj.data);
      %         B = obj1.resample(obj.time);
      %         [VX,VY,VZ] = obj.v('squeeze');
      %         vx = squeeze(VX(:,1,:,:));
      %         vy = squeeze(VY(:,1,:,:));
      %         vz = squeeze(VZ(:,1,:,:));
      %         vabs = sqrt(vx.^2 + vy.^2 + vz.^2);
      %         vxnorm = vx./vabs;
      %         vynorm = vy./vabs;
      %         vznorm = vz./vabs;
      %         Bnorm = irf_norm(B.data);
      %         Bxnorm = squeeze(repmat(Bnorm(:,1),1,1,data_size(3),data_size(4)));
      %         Bynorm = squeeze(repmat(Bnorm(:,2),1,1,data_size(3),data_size(4)));
      %         Bznorm = squeeze(repmat(Bnorm(:,3),1,1,data_size(3),data_size(4)));
      %
      %         % pitch angle for each bin (dimension only includes one energy level)
      %         pitchangle = acosd(vxnorm.*Bxnorm + vynorm.*Bynorm + vznorm.*Bznorm);
      %         pitchangles = nan(data_size);
      %         for iE = 1:data_size(2)
      %           pitchangles(:,iE,:,:) = pitchangle;
      %         end
      %         % sum up f and sort them into the right pitch angle bin
      %         pitchangle_edges = linspace(0,180,nangles+1);
      % %         %[count,edges,mid,loc] = histcn(pitchangle,pitchangle_edges,pitchangle_edges,pitchangle_edges);
      % %         [count,edges,mid,loc] = histcn(pitchangles(:),pitchangle_edges);
      % %         locs = reshape(loc,data_size);
      % %         [loc_t,loc_E,loc_az,loc_pol] = ind2sub(data_size,loc);
      %         % use irf.nanmean to sum up f for each new bin
      %         new_data = nan(obj.length,size(obj.data,2),nangles);
      %
      %         for it = 1:data_size(1)
      %           for iE = 1:data_size(2)
      %             pitchangles_ = pitchangles(it,iE,:,:);
      %             [count,edges,mid,loc] = histcn(pitchangles_(:),pitchangle_edges);
      %             locs = reshape(loc,data_size(3:4));
      %             for ipa = 1:nangles
      %               locs_ipa = find(loc == ipa);
      %               new_data(it,iE,ipa) = irf.nanmean(obj.data(it,iE,locs_ipa));
      %             end
      %           end
      %         end
      %
      % %         for ipa = 1:nangles
      % %           locs_ = find(loc == ipa);
      % %           new_data(:,:,ipa) = irf.nanmean(obj.data(loc==ipa));
      % %         end
      %         PD = obj.clone(obj.time,new_data);
      %         PD.depend = {PD.depend{1},repmat(mid{1},obj.length,1)};
      %       else
      PD = mms.get_pitchangledist(obj,obj1,'angles',nangles,varargin{:}); % - For v1.0.0 or higher data
      %       end
      % if the pitch angle bins are not equally spaced, we pass this for
      % plotting purposes, can be empty
      PD.ancillary.pitchangle_edges = pitchangle_edges;
    end
    function PD = squeeze(obj)
      PD = obj;
      PD.data = squeeze(PD.data);
    end
    function PD = einterp(obj,varargin)
      % PDIST.EINTERP Interpolates f to 64 energy channels.
      %   OBS: ONLY FOR COSMETICS, it makes pitchangle spectrograms
      %   smoother. Use with caution and always compare to unmodified
      %   spectrograms and PDist.e64.
      %
      %   PD = PDIST.EINTERP(method);
      %   PD = PDIST.EINTERP;
      %   method - interpolation method, see interp1, if left empty, default
      %            is 'pchip' which preserves the shape better than 'linear'
      %            and therefore makes pitchangle spectrograms smoother
      %
      %   Example:
      %     h = irf_plot(3);
      %     tind = 850:950; % memory consuming on long time intervals, and
      %                     % only meaningful to do on shorter times where
      %                     % one can see the jump between energylevels
      %     irf_spectrogram(h(1),ePDist1(tind).pitchangles(gseB1,15).specrec('pa'),'log');
      %     irf_spectrogram(h(2),ePDist1(tind).e64.pitchangles(gseB1,15).specrec('pa'),'log');
      %     irf_spectrogram(h(3),ePDist1(tind).einterp('pchip').pitchangles(gseB1,15).specrec('pa'),'log');
      
      if ~strcmp(obj.type_,'skymap'); error('PDist must be a skymap.'); end
      if isempty(varargin); method = 'pchip'; else, method = varargin{1}; end
      
      nt = obj.length;
      old_energies = obj.depend{1};
      unique_energies = unique(old_energies,'rows');
      new_energy = sort(torow(unique_energies(:)));
      new_energies = repmat(new_energy,nt,1);
      old_data = obj.data;
      new_data = nan(size(old_data,1),numel(new_energy),size(old_data,3),size(old_data,4));
      for it = 1:nt
        for iaz = 1:size(new_data,3)
          for ipol = 1:size(new_data,4)
            new_data(it,:,iaz,ipol) = interp1(old_energies(it,:),old_data(it,:,iaz,ipol),new_energies(it,:),method);
          end
        end
      end
      new_data(new_data<0) = 0; % pchip sometimes give negative values, set these to zero
      PD = obj.clone(obj.time,new_data);
      PD.depend{1} = new_energies;
      PD.ancillary.energy = PD.depend{1};
      PD.ancillary.energy0 = new_energy;
      PD.ancillary.energy1 = new_energy;
      
    end
    function PD = e64(obj)
      % E64 recompile data into 64 energy channels. Time resolution is
      % halved. Only applies to skymap.
      %
      %   see also MMS.PSD_REBIN
      
      if ~strcmp(obj.type_,'skymap'); error('PDist must be a skymap.'); end
      if size(obj.depend{1},2) == 64; irf_log('proc','PDist already has 64 energy levels.'); end
      
      %if ~any([isfield(obj.ancillary,'energy0') isfield(obj.ancillary,'energy1') isfield(obj.ancillary,'esteptable')]) % construct energy0, energy1, and esteptable
      %  esteptable = zeros(obj.length,1);
      %  [energies,~,esteptable] = unique(obj.depend{1},'rows'); % consider using legacy
      %  energy0 = obj.depend{1}(1,:);
      %  energy1 = obj.depend{1}(2,:);
      %end
      if isequal(obj.depend{1}(1,1),obj.depend{1}(2,1))
        irf_log('proc','PDist only has one set of energies, returning original PDist.')
        PD = obj;
        return
      end
      
      [pdistr,phir,energyr] = mms.psd_rebin(obj,TSeries(obj.time,obj.depend{2}),obj.ancillary.energy0,obj.ancillary.energy1,TSeries(obj.time,obj.ancillary.esteptable));
      PD = obj.clone(pdistr.time,pdistr.data);
      PD.depend{1} = repmat(energyr,PD.length,1);
      PD.ancillary.energy = PD.depend{1};
      PD.depend{2} = phir.data;
      
      PD.ancillary.dt_minus = obj.ancillary.dt_minus*2;
      PD.ancillary.dt_plus = obj.ancillary.dt_plus*2;
      
      % update delta_energy
      if isfield(PD.ancillary,'delta_energy_minus') && isfield(PD.ancillary,'delta_energy_plus')
        delta_energy = diff(energyr);
        log_energy = log10(energyr);
        log10_energy = diff(log_energy);
        log10_energy_plus  = log_energy + 0.5*[log10_energy log10_energy(end)];
        log10_energy_minus = log_energy - 0.5*[log10_energy(1) log10_energy];
        energy_plus = 10.^log10_energy_plus;
        energy_minus = 10.^log10_energy_minus;
        delta_energy_plus = energy_plus - energyr;
        delta_energy_minus = abs(energy_minus - energyr);
        delta_energy_plus(end) = max(PD.ancillary.delta_energy_minus(:,end));
        delta_energy_minus(1) = min(PD.ancillary.delta_energy_minus(:,1));
        PD.ancillary.delta_energy_plus = delta_energy_plus;
        PD.ancillary.delta_energy_minus = delta_energy_minus;
      end
      if isfield(PD.ancillary,'energy0')
        PD.ancillary.energy0 = PD.depend{1}(1,:);
        PD.ancillary.energy1 = PD.depend{1}(1,:);
      end
      if isfield(PD.ancillary,'esteptable'); PD.ancillary.esteptable = zeros(PD.length,1); end
    end
    function PD = interp(obj,varargin)
      % PDIST.INTERP Interpolates from spherical to spherical or cartesian
      % grid.
      %
      % To add: Interpolation between all possible grids.
      
      % Default values
      % Check input
      nargs = numel(varargin);
      have_options = 0;
      if nargs > 0, have_options = 1; args = varargin(:); end
      while have_options
        l = 0;
        switch(lower(args{1}))
          case 'cart'
            scpot = varargin{2};
            doCart = 1;
            l = 3;
            new_vxyz = args{2};
            new_vx_unit = args{2}(1,:);
            new_vy_unit = args{2}(2,:);
            new_vz_unit = args{2}(3,:);
            new_vbins_edges = args{3}; % edges of new bin
            args = args(l+1:end);
          otherwise
            l = 1;
            irf.log('warning',sprintf('Input ''%s'' not recognized.',args{1}))
            args = args(l+1:end);
        end
        if isempty(args), break, end
      end
      
      % Get v_xyz_DSL of original grid
      [old_vx,old_vy,old_vz] = obj.v;
      old_f = obj.data;
      
      
      % Rotate old coordinates into new coordinates
      old_vx_in_new_vxyz = old_vx*new_vx_unit(1) + old_vy*new_vx_unit(2) + old_vz*new_vx_unit(3);
      old_vy_in_new_vxyz = old_vx*new_vy_unit(1) + old_vy*new_vy_unit(2) + old_vz*new_vy_unit(3);
      old_vz_in_new_vxyz = old_vx*new_vz_unit(1) + old_vy*new_vz_unit(2) + old_vz*new_vz_unit(3);
      
      
      % Set up new grid
      % Add one outer bin
      [new_vx,new_vy,new_vz] = meshgrid(new_vbins_edges{1},new_vbins_edges{2},new_vbins_edges{3});
      new_f = nan(size(old_f));
      
      
      if 0
        %%
        scatter3(old_vx(:),old_vy(:),old_vz(:),old_vx(:)*0+1,old_vx(:))
        figure; scatter3(old_vx_in_new_vxyz(:),old_vy_in_new_vxyz(:),old_vz_in_new_vxyz(:),old_vx(:)*0+1,old_vx(:))
        
      end
      
      % Interpolate data from old to new grid
      sizeData = size(old_f);
      %%
      for itime = 1:length(obj.time)
        X = squeeze(old_vy_in_new_vxyz(itime,:,:,:));
        Y = squeeze(old_vy_in_new_vxyz(itime,:,:,:));
        Z = squeeze(old_vz_in_new_vxyz(itime,:,:,:));
        V = squeeze(old_f(itime,:,:,:));
        Xq = new_vx(:,:,:);
        Yq = new_vy(:,:,:);
        Zq = new_vz(:,:,:);
        Vq = interp3(X,Y,Z,V,Xq,Yq,Zq);
        new_f(itime,:,:,:) = Vq;
      end
      
    end
    function m = mass(obj)
      % Get mass of species
      units = irf_units;
      switch obj.species
        case {'e','electrons','electron'}
          m = units.me;
        case {'i','p','ions','ion','hplus'}
          m = units.mp;
        case {'oplus'}
          m = 16*units.mp;
        otherwise
          error('Species not supported.')
      end
    end
    function particles = macroparticles(obj,varargin)
      % PDIST.MACROPARTICLES Creates array of macro particles based on
      %   PDIST skymap.
      %
      %   particles = PD.macroparticles(inp1,arg1,...);     
      %   particles = macroparticles(PD,inp1,arg1,...); 
      %    
      %   Input:
      %      PD - PDist object. Currently only 'skymap' is implemented.
      %
      %   Options:      
      %     'skipzero',0 or 1 - skip bins that have zero phase space
      %             density, default is 1.
      %     'scpot',scpot - spacecraft potential in TSeries format, adjust energy      
      %     'ntot',ntot - Total number of macro particles, scalar integer. 
      %             If less than number of bins with non-zero phase space 
      %             density, it is adjusted so that each cell with non-zero
      %             phase space density gets one particle.
      %     'nbin,nbin - Number of macro particles per bin.      
      %         Of ntot and nbin, default is nbin with one particles per
      %         cell. If both are given as input, last one applies.
      %     'positioning' - 'random' or 'center', position of particles
      %             within each cell, default is 'randomize'
      %
      %   Output:   1×obj.length struct array with fields: 
      %             iDep1, iDep2, ..., iDepN, dn, vx, vy, vz 
      %             where N is the numer of dependent variables of PD. 
      %             N = 3 for skymap (energy, azimuthal angle, polar angle)
      %             iDep give the index of the corresponding bin of the
      %             macro particle
      %             dn - particle density of macro particle, 
      %                  dn = f(iDep1,iDep2,iDep3)*vol(iDep1,iDep2,iDep3)/Nmacro(iDep1,iDep2,iDep3)
      %                  sum(particle(1).dn) should give the density for
      %                  this time step, however, the absence of proper
      %                  calibration often makes them differ from FPI 
      %                  moments.
      %
      %   Example:
      %     particles = PD(1).macroparticles('ntot',5e3,'skipzero',1,'scpot',scpot);
      %     scatter3(particles.vx,particles.vy,particles.vz,5,particles.dn)
      %
     
      units = irf_units;
      
      % Default values
      Ntot = 16*32*32; % one per cell if input is skymap
      doNtot = 0;
      Nbin = 1; % one per cell
      doNbin = 1;
      doSkipZero = 1;
      doScpot = 0;      
      method = 'random'; % other option is center (of the bin)
      
      % Check input
      nargs = numel(varargin);
      have_options = 0;
      if nargs > 0, have_options = 1; args = varargin(:); end
      while have_options
        l = 0;
        switch(lower(args{1}))
          case 'ntot'
            Ntot = args{2};
            doNtot = 1;
            doNbin = 0;          
            l = 2;
            args = args(l+1:end);
          case 'nbin'
            Nbin = args{2};
            doNbin = 1;
            doNtot = 0;    
            l = 2;
            args = args(l+1:end);
          case 'skipzero'            
            doSkipZero = args{2};
            l = 2;
            args = args(l+1:end);
          case 'scpot'            
            doScpot = 1;
            l = 2;
            scpot = args{2};
            scpot = scpot.resample(obj); % make sure they have the same timeline
            args = args(l+1:end);
          case 'positioning'
            method = args{2};            
            l = 2;
            args = args(l+1:end);            
          otherwise
            l = 1;
            irf.log('warning',sprintf('Input ''%s'' not recognized.',args{1}))
            args = args(l+1:end);
        end
        if isempty(args), break, end
      end
      
      % Data from PDist in spherical coordinate system
      sizedata = obj.datasize;
      
      switch method
        case 'center' % add particles to the center of the bin
          % v_xyz_DSL of original grid
          if doScpot        
            [vx,vy,vz] = obj.v('scpot',scpot);
          else
            [vx,vy,vz] = obj.v; 
          end

          % Phase space density of each cell, can be different units depending
          % on original PDist
          f = obj.data; 
          % Phase space volume of each cell, same base length and time units as f
          if doScpot
            vol = obj.d3v('scpot',scpot).data; 
          else
            vol = obj.d3v.data; 
          end
          % Partial density of each cell, same length unit as f
          dn = f.*vol;

          % Partial density for each macroparticle
          dn_part = dn/Nbin;

          Nbin_mat = Nbin*ones(sizedata);
          
          % Do not make any particles if the phase space density is zero                    
          if doSkipZero
            Nbin_mat(dn_part==0) = 0;
          end  

          % Repeat values the number of times Nbin_mat specifies
          for it = 1:obj.length
            dn_all = repelem(dn_part(it,:),Nbin_mat(it,:));
            vx_all = repelem(vx(it,:),Nbin_mat(it,:));
            vy_all = repelem(vy(it,:),Nbin_mat(it,:));
            vz_all = repelem(vz(it,:),Nbin_mat(it,:));
            f_all = repelem(f(it,:),Nbin_mat(it,:));        

            [iDep1,iDep2,iDep3] = ndgrid(1:sizedata(2),1:sizedata(3),1:sizedata(4));
            iDep1_all = repelem(iDep1(:),Nbin_mat(it,:));
            iDep2_all = repelem(iDep2(:),Nbin_mat(it,:));
            iDep3_all = repelem(iDep3(:),Nbin_mat(it,:));

            % Collect results into structure
            p(it).iDep1 = iDep1_all;
            p(it).iDep2 = iDep2_all;
            p(it).iDep3 = iDep3_all;
            p(it).dn = tocolumn(dn_all);
            p(it).vx = tocolumn(vx_all);
            p(it).vy = tocolumn(vy_all);
            p(it).vz = tocolumn(vz_all);
          end
        case 'random' % initialize random positions within each bin 
          % First calculate how many particles should g in each bin
          % Phase space density of each cell, can be different units depending
          % on original PDist
          f = obj.data; 
          % Phase space volume of each cell, same base length and time units as f
          if doScpot
            vol = obj.d3v('scpot',scpot).data; 
          else
            vol = obj.d3v.data; 
          end
          
          % Partial density of each cell, same length unit as f
          dn = f.*vol;
          
          if doNtot
            % Total density of each timestep, something wrong here, or just badly
            % messed up by background noise and particle contamination?
            n_tot = sum(dn(:,:),2);

            % Fraction of density in each separate bin
            n_frac = dn./repmat(n_tot,[1 sizedata(2:end)]);

            % Target number of particles per bin
            Ntmp = n_frac*Ntot; % sum(Ntmp(:)) = Ntot
            % Round up
            Ntmp_roundup = ceil(Ntmp);
            if not(doSkipZero)
              Ntmp_roundup(Ntmp_roundup==0) = 1;
            end                
          elseif doNbin
            Ntmp_roundup = Nbin*ones(sizedata);  
          end
                                           
          % Partial density for each macroparticle
          dn_part = dn./Ntmp_roundup; 
          
          % n_frac = 0 divided by Ntmp_roundup = 0 gives NaN
          dn_part(isnan(dn_part)) = 0;
            
          % Edges of energy bins, same for each time step
          energy_minus = obj.depend{1}(1,:) - obj.ancillary.delta_energy_minus;
          energy_plus = obj.depend{1}(1,:) + obj.ancillary.delta_energy_plus;          
          if doScpot
            scpotmat = repmat(scpot.data,[1 sizedata(2:end)]);
            energy_minus = energy_minus - scpotmat;
            energy_plus = energy_plus - scpotmat;
          end
          denergy = energy_plus - energy_minus;
          energy_edges = [energy_minus(:,:) energy_plus(:,end)];
          
          % Edges of polar angle bins, same for each time step
          polar_center = obj.depend{3};
          dpolar = polar_center(2) - polar_center(1);
          polar_minus = polar_center - 0.5*dpolar;
                              
          for it = 1:obj.length
            % Initialize arrays for particles
            iDep1_all = zeros(sum(Ntmp_roundup(it,:),2),1);
            iDep2_all = zeros(sum(Ntmp_roundup(it,:),2),1);
            iDep3_all = zeros(sum(Ntmp_roundup(it,:),2),1);
            vx_all = zeros(sum(Ntmp_roundup(it,:),2),1);
            vy_all = zeros(sum(Ntmp_roundup(it,:),2),1);
            vz_all = zeros(sum(Ntmp_roundup(it,:),2),1);
            dn_all = zeros(sum(Ntmp_roundup(it,:),2),1);
            
            i_part_count = 1;
            
            % Edges of azimuthal angle bins, changes for each time step
            azim_center = obj.depend{2}(it,:);
            dazim = azim_center(2) - azim_center(1);            
            azim_minus = azim_center-0.5*dazim;
          
            % Create N particles within each bin that each recieve 1/N of
            % the phase space density. These are then rotated into the new
            % coordinate system and binned in the new grid.                        
            for iEnergy    = 1:sizedata(2)   
              % If scpot is inside bin, skip entire bin
              %if energy_minus(it,iEnergy) < 0, continue, end
              for iAzim    = 1:sizedata(3)
                for iPolar = 1:sizedata(4)
                  N_bin = Ntmp_roundup(it,iEnergy,iAzim,iPolar);
                  % Possiblity (defined by doSkipZero) to skip bin if space space density is zero
                  if doSkipZero && dn_part(it,iEnergy,iAzim,iPolar) == 0, continue; end
                            
                  % Assign N_bin randomized positions within energy and
                  % angle ranges
                  if iAzim == 32 % debug
                    1;
                  end
                  tmp_energy = energy_minus(it,iEnergy) + denergy(it,iEnergy)*rand(N_bin,1); % eV
                  tmp_azim   = azim_minus(iAzim)        + dazim*rand(N_bin,1);   % deg
                  tmp_polar  = polar_minus(iPolar)      + dpolar*rand(N_bin,1);  % deg
                  tmp_v = sqrt(tmp_energy*units.eV*2/units.me)/1000; % km/s

                  if doScpot % check if energy is negative, then skip    
                    if iEnergy>8;  % debug
                      1; 
                    end                
                    tmp_azim(tmp_energy<0) = [];
                    tmp_polar(tmp_energy<0) = [];
                    tmp_v(tmp_energy<0) = [];                    
                    if isempty(tmp_v) continue; end
                    N_bin = numel(tmp_v);
                  end
                  
                  % Transform into cartesian velocity components
                  
                  tmp_vx = -tmp_v.*sind(tmp_polar).*cosd(tmp_azim); % '-' because the data shows which direction the particles were coming from
                  tmp_vy = -tmp_v.*sind(tmp_polar).*sind(tmp_azim);
                  tmp_vz = -tmp_v.*cosd(tmp_polar);
                  if any(tmp_vy>0) % debug
                    1;
                  end
                  if iPolar == 16 % debug
                    1;
                  end
                  
                  %if tmp_polar

                  % Rotate into new coordinate system
                  %new_vx = old_vx*new_vx_unit(1) + old_vy*new_vx_unit(2) + old_vz*new_vx_unit(3);
                  %new_vy = old_vx*new_vy_unit(1) + old_vy*new_vy_unit(2) + old_vz*new_vy_unit(3);
                  %new_vz = old_vx*new_vz_unit(1) + old_vy*new_vz_unit(2) + old_vz*new_vz_unit(3);

                  % Assign particle density to each macro particle
                  tmp_dn = repelem(dn_part(it,iEnergy,iAzim,iPolar),N_bin);
                  tmp_iDep1 = repelem(iEnergy,N_bin);
                  tmp_iDep2 = repelem(iAzim,N_bin);
                  tmp_iDep3 = repelem(iPolar,N_bin);
                  
                  % Collect particles in array
                  iDep1_all(i_part_count + (0:N_bin-1),:) = tmp_iDep1;
                  iDep2_all(i_part_count + (0:N_bin-1),:) = tmp_iDep2;
                  iDep3_all(i_part_count + (0:N_bin-1),:) = tmp_iDep3;
                  vx_all(i_part_count + (0:N_bin-1),:) = tmp_vx;
                  vy_all(i_part_count + (0:N_bin-1),:) = tmp_vy;
                  vz_all(i_part_count + (0:N_bin-1),:) = tmp_vz;
                  dn_all(i_part_count + (0:N_bin-1),:) = tmp_dn;
                  
                  % Increase counter 
                  i_part_count = i_part_count + N_bin;
                end % end polar angle loop
              end % end azimuthal angle loop
            end % end energy loop
            p(it).iDep1 = iDep1_all(1:i_part_count-1);
            p(it).iDep2 = iDep2_all(1:i_part_count-1);
            p(it).iDep3 = iDep3_all(1:i_part_count-1);
            p(it).vx = vx_all(1:i_part_count-1);
            p(it).vy = vy_all(1:i_part_count-1);
            p(it).vz = vz_all(1:i_part_count-1);
            p(it).dn = dn_all(1:i_part_count-1);
          end % end time loop    
      end % end switch method
      particles = p;
    end
    %     function e = energy(obj)
    %       % Get energy of object when not knowing its index
    %       isEnergy = cellfun(@(s) strcmp(s,'energy'),obj.representation);
    %       iEnergy = find(isEnergy);
    %       if isempty(iEnergy) % no energy dependence, return
    %         e = [];
    %       else
    %         e = obj.depend{iEnergy};
    %       end
    %     end
    function moms = moments(obj,varargin)
      % PRELIMINARY VERSION
      % Currently does not include spacecraft potential and has no
      % pressure tensor or heat flux.
      %
      % MOMENTS get particle moments from PDist object
      %
      %   moms = PDIST.MOMENTS returns a structure containing TSeries
      %   objects of the moments recalculated from the PDist object.
      %       Moments:
      %           n   -   number density [cm^-3]
      %           V   -   bulk velocity [km/s]
      %           T   -   Temperature tensor [eV]
      %
      %   See also: MMS.PSD_MOMENTS
      %
      %   TODO:   -Implement heat flux and maybe pressure tensor.
      %           -Spacecraft potential should really NOT be an input to
      %           this function but should be called in a separate class
      %           method (maybe it already exists?)
      %
      
      % make sure it's PSD and in SI units
      dist = obj.convertto('s^3/m^6');
      
      % units
      u = irf_units;
      % particle mass
      if strcmp(dist.species,'electrons'); isDes = 1; else, isDes = 0; end
      if isDes; M = u.me; else; M = u.mp; end
      
      % get intstrument values (azimuthal angle is set in loop)
      % elevation angle
      th = double(dist.depend{3}); % polar angle in degrees
      th = th-90; % elevation angle in degrees
      th = th*pi/180; % in radians
      dth = median(diff(th)); % scalar
      % velocity
      if ~isempty(dist.ancillary)
        esteptable = dist.ancillary.esteptable;
      else % if there is no ancillary data, it's assumed to be fast mode
        % set steptable to all zeros
        esteptable = zeros(1,length(dist));
      end
      idEstep0First = find(esteptable==0,1);
      emat = double(dist.depend{1}); % [eV]
      e0 = emat(idEstep0First,:); e0 = e0(1,:); % [eV]
      e1 = emat(idEstep0First+1,:); e1 = e1(1,:); % [eV]
      % velocity (size = [2,nE]) per steptable
      % this works also for no energy table switching since e0 == e1
      v = sqrt((2*[e0;e1])*u.e/M); % [m/s]
      
      % velocity diffs from delta energy
      % energy diffs minus/plus
      if ~isempty(dist.ancillary)
        dEm = dist.ancillary.delta_energy_minus; % [eV]
        dEp = dist.ancillary.delta_energy_plus; % [eV]
      else % if there is no ancillary data, it's assumed to be fast mode
        % display warning
        irf.log('w','No information on delta_energy_minus/plus in PDist, guessing values')
        % guess energy diffs
        %dEm = repmat([e0(2)-e0(1),diff(e0)],length(dist),1)/2;
        dEm = ([diff(e0),e0(end)-e0(end-1)]+[e0(2)-e0(1),diff(e0)])/2;
        dEm = repmat(dEm,length(dist),1)/2;
        dEp = dEm;
      end
      % per esteptable
      dEm0 = dEm(idEstep0First,:);
      dEp0 = dEp(idEstep0First,:);
      dEm1 = dEm(idEstep0First+1,:);
      dEp1 = dEp(idEstep0First+1,:);
      % vel diffs
      v0lower = sqrt(2*(e0-dEm0)*u.e/M); % [m/s]
      v0upper = sqrt(2*(e0+dEp0)*u.e/M);
      v1lower = sqrt(2*(e1-dEm1)*u.e/M);
      v1upper = sqrt(2*(e1+dEp1)*u.e/M);
      % same structure as for v
      dv = [v0upper-v0lower; v1upper-v1lower]; % [m/s]
      
      % Number of instrument bins
      nEle = length(th);
      nV = length(v);
      
      % initialize arrays
      N = zeros(1,obj.length);
      NV = zeros(3,obj.length);
      Pressure = zeros(3,3,obj.length);
      
      % loop'n through time
      for it = 1:obj.length
        % 3d data matrix for time index it, [E,phi,th]
        F3d = double(squeeze(dist.data(it,:,:,:)));
        
        % azimuthal angle
        if size(dist.depend{2},1)>1 % brst mode
          phi = double(dist.depend{2}(it,:)); % in degrees
        else % fast mode
          phi = double(dist.depend{2});
        end
        phi = phi-180; % travel/arrival correction
        phi = phi*pi/180; % in radians
        dphi = median(diff(phi)); % scalar
        
        % Number of instrument bins
        nAz = length(phi);
        
        
        % 3D matrices for instrumental bin centers
        TH = repmat(th,nV,1,nAz);                       % [v,th,phi]
        TH = permute(TH,[1,3,2]);                       % [v,phi,th]
        PHI = repmat(phi,nV,1,nEle);                    % [v,phi,th]
        VEL = repmat(v(esteptable(it)+1,:),nAz,1,nEle); % [phi,v,th]
        VEL = permute(VEL,[2,1,3]);                     % [v,phi,th]
        DV = repmat(dv(esteptable(it)+1,:),nAz,1,nEle); % [phi,v,th]
        DV = permute(DV,[2,1,3]);                       % [v,phi,th]
        
        
        [VX,VY,VZ] = sph2cart(PHI,TH,VEL);
        
        % density
        N(it) = sum(sum(sum(F3d.*VEL.^2.*DV.*cos(TH)*dphi*dth)));
        
        % should improve preformance by finding indices with non-zero
        % psd?
        % idf = find(F3d);
        % [idfV,idfPhi,idfTh] = ind2sub(size(F3d),idf);
        
        % mega loop (should skip empty bins)
        for iv = 1:nV
          for iphi = 1:nAz
            for ith = 1:nEle
              % Ignore bin if value of F is zero to save computations
              if F3d(iv,iphi,ith) == 0
                continue;
              end
              % velocity
              NV(:,it) = NV(:,it)+...
                [VX(iv,iphi,ith);VY(iv,iphi,ith);VZ(iv,iphi,ith)]*...
                (F3d(iv,iphi,ith)*VEL(iv,iphi,ith)^2*DV(iv,iphi,ith)*...
                cos(TH(iv,iphi,ith))*dphi*dth);
              
            end
          end
        end
        
        Vtemp = NV(:,it)/N(it);
        
        % mega loop #2 (should skip empty bins) to get pressure tensor
        % separate loop because it requires velocity moments
        for iv = 1:nV
          for iphi = 1:nAz
            for ith = 1:nEle
              % Ignore bin if value of F is zero to save computations
              if F3d(iv,iphi,ith) == 0
                continue;
              end
              % pressure (6.9)
              Pressure(:,:,it) = Pressure(:,:,it)+...
                M*(([VX(iv,iphi,ith);VY(iv,iphi,ith);VZ(iv,iphi,ith)]-Vtemp)*...
                ([VX(iv,iphi,ith);VY(iv,iphi,ith);VZ(iv,iphi,ith)]-Vtemp)')*...
                (F3d(iv,iphi,ith)*VEL(iv,iphi,ith)^2*DV(iv,iphi,ith)*...
                cos(TH(iv,iphi,ith))*dphi*dth);
            end
          end
        end
      end
      
      % set output structure
      moms = [];
      
      % density
      moms.n = irf.ts_scalar(obj.time,N*1e-6);
      moms.n.name = [dist.name,'_moms_density'];
      moms.n.units = 'cm^-3';
      moms.n.siConversion = '1e6>m^-3';
      
      % velocity
      moms.V = irf.ts_vec_xyz(obj.time,(NV./N)'*1e-3);
      moms.V.name = [dist.name,'_moms_velocity'];
      moms.V.units = 'km/s';
      moms.V.siConversion = '1.0e3>m s^-1';
      % tensorOrder, representation, etc are read-only, how to add?
      
      % temperature
      moms.T = irf.ts_tensor_xyz(obj.time,permute(Pressure,[3,1,2])./(u.e*N'));
      moms.T.name = [dist.name,'_moms_temperature'];
      moms.T.units = 'eV';
      moms.T.siConversion = '11604.50520>K';
      % tensorOrder, representation, etc are read-only, how to add?
    end
    
    
  end
  % Plotting and other functions
  methods (Access = protected)
    function PD = enforce_depend_timeseries(obj,depend)
      % Find if 'depend' is a depend, and if yes, enforce it to be a
      % timeseries
      PD = obj;
      isSep = cellfun(@(s) strcmp(s,depend),obj.representation);
      iDep = find(isSep);
      if isempty(iDep) % no energy dependence, return
        return;
      end
      current_depend = obj.depend{iDep};
      dimDependData = size(obj.data,iDep+1); % +1 because dim 1 is time
      if size(current_depend) == [obj.length,dimDependData] % depend{iEnergy} is timeseries
        return
      elseif size(current_depend) == [1,dimDependData] % depend{iEnergy} is 1 x nt
        PD.depend{iDep} = repmat(current_depend,[obj.length,1]);
      elseif size(current_depend) == [1,dimDependData] % depend{iEnergy} is nt x 1
        PD.depend{iDep} = repmat(current_depend',[obj.length,1]);
      end
    end

    % help function for PDist.omni
    function fmean = get_omni_dist_framedep(obj,V0,varargin)
      % GET_OMNI_DIST_FRAMEDEP Get omnidirectional distribution in an arbitrary frame
      %
      %   fOmni = GET_OMNI_DIST_FRAMEDEP(obj,V) returns the omnidirectional
      %   distribution of the PDist object dist in the frame moving with velocity
      %   V. V can either be a 1x3 vector for a frame moving with constant
      %   velocity or a TSeries object for a changing frame. The unit of the
      %   input distribution is conserved in the output. The unit of V is [km/s].
      %
      %   In mathematical terms, this function calculates the spherical mean of
      %   the distribution function https://en.wikipedia.org/wiki/Spherical_mean
      %   centered on the velocity in the input. It accomplishes this with a
      %   Monte-Carlo method where a number of points (5e3 per channel) evenly
      %   distributed on a sphere centered on V and with radius corresponding to
      %   each energy value v = sqrt(2*E/m). The omnidirectional
      %   distribution is then the average value of the distribution the
      %   Monte-Carlo points for the given energy value.
      %
      % Tested but somewhat experimental.

      % TODO:
      %   - More inputs: energy grid, number of MC points, mass, ...
      %   - Add more info to the output PDist object?
      %   - Allow for varying dPhi, dTh
      %   - Remove flags for input, better to force all things to be in
      %   input

      % handle input
      args = varargin;
      nargs = length(args);

      inpE = 0; % default use obj energy table
      inpPhi = 0; % default assume equally-sized bins in angle
      inpTh = 0;
      have_options = nargs > 1;
      while have_options
        switch(lower(args{1}))
          case 'e' % Energy
            Ef = args{2};
            inpE = 1;
            args = args(3:end);
            % more cases here in the future
          otherwise
            irf.log('w','Unknown input')

        end
        if isempty(args), break, end
      end

      % handle angles
      % check if obj has dphi, dth
      if isfield(obj.ancillary,'delta_phi_plus')
        % fine to have both plus and minus in if statement because only
        % having one makes no sense
        dPhi_plus = obj.ancillary.delta_phi_plus*pi/180; % in radians
        dPhi_minus = obj.ancillary.delta_phi_minus*pi/180; 
        inpPhi = 1;
      end
      if isfield(obj.ancillary,'delta_theta_plus')
        dTh_plus = obj.ancillary.delta_theta_plus*pi/180; % in radians
        dTh_minus = obj.ancillary.delta_theta_minus*pi/180;
        inpTh = 1;
      end


      % units and constants
      u = irf_units;

      % number of Monte-Carlo points
      nMC = 5e3; % per energy channel

      % handle inputs
      if nargin == 1
        V0 = [0,0,0];
      end

      % check species (user should be able to input M)
      switch obj.species
        case 'ions'
          M = u.mp;
        case 'electrons'
          M = u.me;
      end

      nt = length(obj);

      % Handle input velocity
      % make sure V0 is an array with size PDist.length
      if isa(V0,'TSeries')
        %if size(V0.data,1) == size(PDist.data,1)
        if V0.length == obj.length
          irf.log('w','assuming same time sampling')
          V0v = V0.data;
        else
          irf.log('w','resampling velocity')
          V0v = V0.resample(obj).data;
        end
      elseif isnumeric(V0)
        irf.log('w','using constant velocity')
        if size(V0,1)==3
          V0v = repmat(V0,1,n);
        else
          V0v = repmat(V0,nt,1); % hopefully right
        end
      end

      % for good measure
      V0v = double(V0v);

      % pre treat distribution object
      % start with the normal command so it has the same structure
      % fmean = obj.omni;

      % assume they are all the same
      E = obj.depend{1}; % [eV]
      % delta energies [eV]
      if isfield(obj.ancillary,'delta_energy_plus')
        irf.log('w','PDist ancillary information present')
        dEp = obj.ancillary.delta_energy_plus;
        dEm = obj.ancillary.delta_energy_minus;
      else
        irf.log('w','PDist ancillary information NOT present')
        dE = diff(E')';
        dEp = [dE,dE(:,end)]/2;
        dEm = [dE(:,1),dE]/2;
      end
      % energy edges
      Ee = [E-dEm,E(:,end)+dEp(:,end)]; % [eV]
      ve = sqrt(2*Ee*u.e/M)*1e-3; % [km/s]

      % elevation angle
      th = double(obj.depend{3}); % polar angle in degrees
      th = th-90; % elevation angle in degrees
      th = th*pi/180; % in radians
      % SolO PDists don't follow MMS convention and th angles are
      % decreasing, this causes errors so they must be flipped
      if ~issorted(th)
        % assume it's decreasing, if it jumps around the pdist object should feel bad
        th = fliplr(th);
        flipTheta = 1; % flag to flip distribution function
      else
        flipTheta = 0;
      end
      if inpTh
        % ensure row vector
        the = [th-dTh_minus(:)',th(end)+dTh_plus(end)]; % [radians]
      else
        dth = median(diff(th)); % assume same size
        the = [th-dth/2,th(end)+dth/2]; % [radians]
      end

      % If not set, energy table is the same as first in input distribution 
      if ~ inpE
        Ef = E(1,:); % [eV]
      end
      nEf = length(Ef);
      % velocity of grid in [km/s]
      vf = sqrt(2*Ef*u.e/M)*1e-3; % [km/s]

      % pre allocate data matrix
      % nE = size(fmean.data,2);
      fmeanData = zeros(nt,nEf);

      % create mc particles
      % acceptence-rejection method (not so slow apparently)
      % this creates elevation angle points distributed like a cosine
      thp = zeros(1,nMC);
      count = 1;
      while count <= nMC
        rn1 = rand(1); % [0,1] flat
        rn1 = (rn1-0.5)*pi; % [-pi/2,pi/2] flat

        rn2 = rand(1);
        if rn2<abs(cos(rn1))
          % accept
          thp(count) = rn1;
          count = count+1;
        end % else reject and try again
      end

      phip = (rand(1,nMC)-0.5)*2*pi; % [-pi,pi] flat

      % velocities in spacecraft frame
      vxp = zeros(nEf,nMC);
      vyp = zeros(nEf,nMC);
      vzp = zeros(nEf,nMC);

      % use the same angle values for all energy values
      for ii = 1:nEf
        [vxp(ii,:),vyp(ii,:),vzp(ii,:)] = sph2cart(phip,thp,vf(ii));
      end

      % get spherical mean of distribution
      % loop over time steps
      fprintf('it = %4.0f/%4.0f\n',0,nt) % display progress
      for it = 1:nt
        if mod(it,1) == 0, fprintf([repmat('\b', 1, 10) '%4.0f/%4.0f\n'],it,nt); end % display progress

        % ---------------- instrument part ----------------
        % psd
        F3d = double(squeeze(double(obj.data(it,:,:,:)))); % whatever units

        % remember to flip the distribution if th was the wrong order
        if flipTheta
          F3d = flip(F3d,3); % hopefully not slow
        end

        % azimuthal angle
        if size(obj.depend{2},1) > 1 % burst mode mms
          phi = double(obj.depend{2}(it,:)); % in degrees
        else % fast mode mms or SolO
          phi = double(obj.depend{2});
        end
        phi = phi-180; 
        phi = phi*pi/180; % in radians (can be outside [-pi,pi])

        % check phi angles (hopefully not slow)
        if ~issorted(phi)
          % assume it's decreasing, if it jumps around the pdist object should feel bad
          phi = fliplr(phi);
          F3d = flip(F3d,2); % hope and pray
        end

        % special case for SolO where phi at this stage can be less than
        % -pi because azimuth is defined between [-180,180] degrees unlike
        % for MMS where it is defined in [0,360] degrees.
        % If this happens put a flag to fix the angles in the -x,+y (second)
        % quadrant
        if numel(find(phi<-pi))>0
          if ~numel(find(phi>pi/2))==0 % can't have more than 2 pi coverage
            error('something is wrong with the azimuth angles')
          else
            fix2ndQuadrant = 1;
          end
        else
          fix2ndQuadrant = 0;
        end
        
        % edges of phi bins
        if inpPhi
          phie = [phi-dPhi_minus(:)',phi(end)+dPhi_plus(end)];
        else
          dphi = median(diff(phi));
          phie = [phi-dphi/2,phi(end)+dphi/2];
        end

        % ---------------- grid part ----------------
        % velocities of mc points in desired frame
        vxp0 = vxp+V0v(it,1);
        vyp0 = vyp+V0v(it,2);
        vzp0 = vzp+V0v(it,3);

        % back to the spherical frame
        [phip0,thp0,vp0] = cart2sph(vxp0,vyp0,vzp0);

        % phip0 is now distributed in [-pi,pi]
        % if angles in obj are messed up, redefine phip0 to [-3*pi/2,pi/2]
        % (SO ELEGANT!!!)
        if fix2ndQuadrant
          phip0(phip0>pi/2) = phip0(phip0>pi/2)-2*pi;
        end


        % get good indices
        idPhip = discretize(phip0,phie);
        idThp = discretize(thp0,the);
        idVp = discretize(vp0,ve(it,:));

        % ---------------- calculating mean psd ----------------
        for jj = 1:nEf
          % get the instrument bin indices of all MC points
          idMC = sub2ind(size(F3d),idVp(jj,:),idPhip(jj,:),idThp(jj,:));
          % sometimes there is no instrument bin corresponding to the MC
          % point, those indices become NaNs but should count as zero psd
          idMC = idMC(~isnan(idMC));
          fmeanData(it,jj) = sum(F3d(idMC))/nMC;
        end
      end

      % construct object
      fmean = PDist(obj.time,fmeanData,'omni',Ef);

      
      fmean.ancillary.V0 = V0v; % add velocity to ancillary

      % set useful things
      fmean.representation = obj.representation(1);
      fmean.units = obj.units;
      fmean.name = 'omni';
      fmean.units = obj.units;


    end
  end
  methods (Static)
    function newUnits = changeunits(from,to)
      
    end
  end
end
<|MERGE_RESOLUTION|>--- conflicted
+++ resolved
@@ -1786,6 +1786,10 @@
       %             default is [0 Inf]
       %     'colorbar'/value - value is 0 for no colorbar or 1 for
       %             colorbar, default is to plot colorbar
+      %     'off-diag-pres-cont'/v1/v2 - plots contributions to pressure
+      %             tensor components, v1 and v2 are TSeries with the bulk 
+      %             speeds from moments, bulk speed from distribution not 
+      %             yet implemented
       %
       %     Example:
       %       tint = irf.tint('2017-07-06T13:53:50.00Z',25);
@@ -1831,11 +1835,8 @@
       doContourFill = 0;
       doCircles = 0;
       doFLim = 1; flim = [0 Inf];
-<<<<<<< HEAD
       doSmooth = 0;
-=======
       doP12 = 0;
->>>>>>> ccb712e8
       
       if strcmp(dist.species,'electrons')
         v_scale = 1e-3;
@@ -1948,13 +1949,14 @@
       if doLog10 % take log10 of data
         plot_data = log10(plot_data);
       end
-<<<<<<< HEAD
       if doSmooth
         plot_data = smooth2(plot_data,nSmooth);
-=======
+      end
       if doP12
+        v1_bulk = mean(v1.resample(dist).data,1);
+        v2_bulk = mean(v2.resample(dist).data,1);
         [V1,V2] = ndgrid(dist.depend{1}(1,:),dist.depend{2}(1,:)); % km/s
-        V1V2 = (V1-mean(v1.data)).*(V2-mean(v2.data))*1e3*1e3; % km/s -> m/s
+        V1V2 = (V1-v1_bulk).*(V2-v2_bulk)*1e3*1e3; % km/s -> m/s
         % units_scaling
         new_units = 'arb. units';
         vp12_scale = 1;
@@ -1972,7 +1974,6 @@
         integrated_p12 = dist.mass*nansum(nansum(plot_data.*(dv1*dv2'))); % kg*m-3*m/s*m/s = kg*m*s-2 = Pa
         % pascal is kg*m*s-2, so go to nPa 
         integrated_p12 = integrated_p12*1e9; % Pa -> nPa
->>>>>>> ccb712e8
       end
       % main surface plot
       % NOTE, PCOLOR and SURF uses flipped dimensions of (x,y) and (z), but PDist.reduce does not, there we need to flip the dim of the data
@@ -2705,11 +2706,8 @@
           spec.f = single(obj.depend{2});
           spec.f_label = {'\theta (deg.)'};
         case {'velocity','1D_velocity','velocity_1D'}
-<<<<<<< HEAD
           if ~any(strcmp(obj.type_,{'line (reduced)','1Dcart'})); error('PDist must be projected unto a vector: type: ''line (reduced)'', see PDist.reduce.'); end
-=======
           %if ~strcmp(obj.type_,'line (reduced)'); error('PDist must be projected unto a vector: type: ''line (reduced)'', see PDist.reduce.'); end
->>>>>>> ccb712e8
           % check for additional argument given
           if ~isempty(varargin) && strcmp(varargin{1},'10^3 km/s') % make y (v) units in 10^3 km/s (because they often go up 10^4)
             spec.f = obj.depend{1}*1e-3;
