--- conflicted
+++ resolved
@@ -711,13 +711,7 @@
       PD.units = new_units;
       PD.siConversion = num2str(str2num(PD.siConversion)/d3v_scale,'%e');
     end
-<<<<<<< HEAD
-    function PD = reduce(obj,dim,x,varargin)
-=======
-    
-    
     function PD = reduce(obj,dim,x,varargin) 
->>>>>>> 89324ad7
       %PDIST.REDUCE Reduces (integrates) 3D distribution to 1D (line).      
       %   Example (1D):
       %     f1D = iPDist1.reduce('1D',dmpaB1,'vint',[0 10000]);
@@ -732,23 +726,14 @@
       %   Example_MMS_reduced_ele_dist, and Example_MMS_reduced_ele_dist_2D
       %
       %   Options:
-<<<<<<< HEAD
-      %     'vint'   - set limits on the from-line velocity to get cut-like
-      %                distribution [km/s]
-=======
->>>>>>> 89324ad7
       %     'nMC'    - number of Monte Carlo iterations used for integration,
       %                for default number see IRF_INT_SPH_DIST
       %     'base'   - set the base for the projection to polar 'pol', or
       %                cartesian 'cart' (only valid for 2D planes)
       %     'vg'     - array with center values for the projection velocity
-      %                grid in [km/s], determined by instrument if omitted
-<<<<<<< HEAD
+      %                grid in [km/s], determined by instrument if omitte
       %     'vg_edges' - array with edge values for the projection velocity
       %                grid in [km/s]
-      %     'phig'   - array with center values of the azimuthal angle grid
-      %                in degrees
-=======
       %     'phig'   - array with center values for the projection
       %                azimuthal angle in [rad]
       %     'vint'   - set limits on the out-of-plane velocity to get
@@ -756,19 +741,14 @@
       %                in 1D
       %     'aint'   - angular limit in out-of-plane direction to make
       %                projection cut-like in 2D (not valid for 1D?)
->>>>>>> 89324ad7
       %     'scpot'  - sets all values below scpot to zero and changes the
       %                energy correspondingly
       %     'lowerelim' - sets all values below lowerelim to zero, does not
       %                change the energy. Can be single value, vector or
       %                Tseries, for example 2*scpot
-<<<<<<< HEAD
-      %     'base'   - 'pol' (radius, angle) (default) or 'cart' (x,y)
-=======
       %     'weight' - how the number of MC iterations per bin is weighted, 
       %                can be 'none' (default), 'lin' or 'log'
-      %     
->>>>>>> 89324ad7
+      % 
       %    
       % This is a shell function for irf_int_sph_dist.m
       %
@@ -991,11 +971,8 @@
           %disp(sprintf('%8.1g ',energy))          
         end
             
-<<<<<<< HEAD
-        % velocity, elevation and azimuthal angle of original distribution
-        [v,phi,th] = get_grid();
-=======
-        v = u.c*sqrt(1-(energy*u.e/(M*u.c^2)-1).^2); % m/s  
+
+        v = units.c*sqrt(1-(energy*units.e/(M*units.c^2)-1).^2); % m/s  
 
         % azimuthal angle
         phi = double(dist.depend{2}(it(i),:)); % in degrees
@@ -1008,7 +985,6 @@
         th = double(dist.depend{3}); % polar angle in degrees
         th = th-90; % elevation angle in degrees
         th = th*pi/180; % in radi ans
->>>>>>> 89324ad7
 
         % Set projection grid after the first distribution function
         % bin centers
@@ -1023,14 +999,9 @@
             vg = v;
           end
         end
-<<<<<<< HEAD
-        if i == 1
-            % initiate projected f
-=======
-        
+
         % initiate projected f
         if i == 1            
->>>>>>> 89324ad7
             if dim == 1
               Fg = zeros(length(it),length(vg));
               vel = zeros(length(it),1);
@@ -1042,8 +1013,7 @@
               vel = zeros(length(it),2);
             end
             dens = zeros(length(it),1);
-        end
-        
+        end        
         % perform projection
         if dim == 1 
           % v, phi, th corresponds to the bins of F3d
@@ -1120,32 +1090,6 @@
         PD.ancillary.lowerelim = lowerelim_mat;
       end
       
-<<<<<<< HEAD
-      % Must add xphat to ancillary data!
-      function [v,phi,th] = get_grid()
-        v = sqrt(2*energy*units.e/M); % m/s       
-        if 0%length(v) ~= 32 % shopuld be made possible for general number, e.g. 64 (dist.e64)
-            error('something went wrong') %#ok<UNRCH>
-        end
-
-        % azimuthal angle of original distribution
-        phi = double(dist.depend{2}(it(i),:)); % in degrees
-        phi = phi-180;
-        phi = phi*pi/180; % in radians
-        if length(phi) ~= 32
-            error('something went wrong')
-        end
-
-        % elevation angle of original distribution
-        th = double(dist.depend{3}); % polar angle in degrees
-        th = th-90; % elevation angle in degrees
-        th = th*pi/180; % in radi ans
-        if length(th) ~= 16
-            error('something went wrong')
-        end
-      end
-=======
->>>>>>> 89324ad7
     end
     
     
