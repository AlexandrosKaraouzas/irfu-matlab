classdef PDist < TSeries
  % Particle distributions, subclass of TSeries
  % TODO: 
  % e65: collect data into 64 energy levels instead of alternating 32 
  %
  %
  properties (Access = protected)
    type_
    species_
    depend_
    ancillary_
  end
  
  properties (Dependent = true)
    type
    species
    depend
    ancillary
  end
  
  properties (SetAccess = immutable,Dependent = true)
%     tensorOrder
%     tensorBasis
  end
  
  properties (Constant = true, Hidden = true)
%     MAX_TENSOR_ORDER = 2;
%     BASIS = {'xyz','rtp','rlp','rpz','xy','rp'};
%     BASIS_NAMES = {...
%       'Cartesian','Spherical,colatitude', 'Spherical,latitude','Cylindrical',...
%       'Cartesian 2D','Polar 2D'};
  end
  
  properties (SetAccess = protected)
%     representation
  end
  
  properties
%     name = '';
%     units = '';
%     siConversion = '';
%     userData = [];
  end
  
  methods
    function obj = PDist(t,data,varargin) % constructor
      if nargin<2, error('2 inputs required'), end
      
      obj@TSeries(t,data,'to',0);           
      
      args = varargin;     
      if isa(args{1},'char'); obj.type_ = args{1}; args(1) = [];
      else, error('3rd input must specify distribution type')
      end
            
      % collect required data, depend        
      switch obj.type_
        case {'skymap'} % construct skymap distribution                
          obj.depend{1} = args{1}; args(1) = []; obj.representation{1} = {'energy'};
          obj.depend{2} = args{1}; args(1) = []; obj.representation{2} = {'phi'};
          obj.depend{3} = args{1}; args(1) = []; obj.representation{3} = {'theta'};             
        case {'pitchangle'} % construct pitchangle distribution
          obj.depend{1} = args{1}; args(1) = []; obj.representation{1} = {'energy'};
          obj.depend{2} = args{1}; args(1) = []; obj.representation{2} = {'pitchangle'};                            
        case {'omni'} % construct omni directional distribution
          obj.depend{1} = args{1}; args(1) = []; obj.representation{1} = {'energy'};
        otherwise 
          warning('Unknown distribution type')
      end
      
      % collect additional data into ancillary
      while ~isempty(args)
        x = args{1}; args(1) = [];
        switch lower(x)
          case {'energy0'}
            obj.ancillary.energy0 = args{1}; args(1) = [];
          case {'energy1'}
            obj.ancillary.energy1 = args{1}; args(1) = [];
          case {'esteptable'}
            obj.ancillary.esteptable = args{1}; args(1) = [];  
        end     
      end
    end    
    
    function [varargout] = subsref(obj,idx)
    %SUBSREF handle indexing
    switch idx(1).type
      % Use the built-in subsref for dot notation
      case '.'
        [varargout{1:nargout}] = builtin('subsref',obj,idx);
      case '()'
        tmpEpoch = builtin('subsref',obj.time,idx(1));        
        obj.t_ = tmpEpoch;
        idxTmp = repmat({':'}, ndims(obj.data), 1);
        idxTmp(1) = idx(1).subs;
        sizeData = size(obj.data_);
        obj.data_ = obj.data_(idxTmp{:});
        % on depend data      
        
        nDepend = numel(obj.depend);
        for ii = 1:nDepend
          sizeDepend =  size(obj.depend{ii});
          if sizeDepend(1) == 1 % same dependence for all times
            obj.depend_{ii} = obj.depend{ii};
          elseif sizeDepend(1) == sizeData(1)
            obj.depend_{ii} = obj.depend_{ii}(idxTmp{:},:);
          else
            error('Depend has wrong dimensions.')
          end
        end
        if isfield(obj.ancillary,'esteptable') && size(obj.ancillary.esteptable,1) == sizeData(1);
          obj.ancillary.esteptable = obj.ancillary.esteptable(idxTmp{1},:);
        end
        if numel(idx) > 1
          obj = builtin('subsref',obj,idx(2:end));
        end
        [varargout{1:nargout}] = obj;
      case '{}'
        error('irf:TSeries:subsref',...
          'Not a supported subscripted reference')
    end
    end
    
    % set
    function obj = set.species(obj,value)
      obj.species_ = value;
    end
    function obj = set.type(obj,value)
      obj.type_ = value;
    end
    function obj = set.depend(obj,value)
      obj.depend_ = value;
    end
    function obj = set.ancillary(obj,value)
      obj.ancillary_ = value;
    end    
    % get
    function value = get.species(obj)
      value = obj.species_;
    end
    function value = get.type(obj)
      value = obj.type_;
    end
    function value = get.depend(obj)
      value = obj.depend_;
    end
    function value = get.ancillary(obj)
      value = obj.ancillary_;
    end    
    function obj = tlim(obj,tint)
      %TLIM  Returns data within specified time interval
      %
      % Ts1 = TLIM(Ts,Tint)
      %
      % See also: IRF_TLIM
      
      % This needs to be modified from TSeries.m to include tlim on depend
      % variables too.
      [idx,obj.t_] = obj.time.tlim(tint);
      sizeData = size(obj.data_);
      nd = ndims(obj.data_);
      if nd>6, error('we cannot support more than 5 dimensions'), end % we cannot support more than 5 dimensions      
      switch nd
        case 2, obj.data_ = obj.data_(idx,:);
        case 3, obj.data_ = obj.data_(idx,:,:,:);
        case 4, obj.data_ = obj.data_(idx,:,:,:,:);
        case 5, obj.data_ = obj.data_(idx,:,:,:,:,:);
        case 6, obj.data_ = obj.data_(idx,:,:,:,:,:,:);
        otherwise, error('should no be here')
      end      
      % on depend data      
      nDepend = numel(obj.depend);
      for ii = 1:nDepend
        sizeDepend =  size(obj.depend{ii});
        if sizeDepend(1) == 1 % same dependence for all times
          obj.depend_{ii} = obj.depend{ii};
        elseif sizeDepend(1) == sizeData(1)
          obj.depend_{ii} = obj.depend_{ii}(idx,:);
        else
          error('Depend has wrong dimensions.')
        end
      end
      % on ancillary data
      nameFields = fieldnames(obj.ancillary);
      nFields = numel(nameFields);
      for iField = 1:nFields
        eval(['sizeField = size(obj.ancillary.' nameFields{iField} ');'])
        if sizeField(1) == sizeData(1)
          eval(['obj.ancillary.' nameFields{iField} ' = obj.ancillary.' nameFields{iField} '(idx,:);'])
        end
      end
    end    
    function [x,y,z] = xyz(obj,varargin)
      % PDIST.XYZ Get xyz coordinates of each detector bin. DSL
      % coordinates. PLEASE REPORT ERRORS.
      %
      %   [x,y,z] = PDIST.xyz(options);
      %    x, y, z - ntx32x16 matrices
      %    options:
      %     'ts' - return x, y, z as TSeries
      %     xyz - transform x,y,z to new xyz = 3x3:          [x,y,z] = PDIST.xyz(xyz);
      %     x,y,z - transform x,y,z to new x,y,z = 1x3 each: [x,y,z] = PDIST.xyz(x,y,z);
      %     'plot' - plots grid, color coded to polar angle 
      %     'squeeze' - squeezes output data [1 32 16] -> [32 16] if PDist      
      %                 only has one time index for example
      
      doReturnTSeries = 0;
      doSqueeze = 0;
      doRotation = 0;
      have_options = 0;
      
      nargs = numel(varargin);      
      if nargs > 0, have_options = 1; args = varargin(:); end
      
      while have_options
        l = 1;
        if isnumeric(args{l});
          if size(args{l}) == [3 3];
            newx = args{l}(1,:);
            newy = args{l}(2,:);
            newz = args{l}(3,:);
            args = args(l+1:end);  
            doRotation = 1;
          elseif numel(args{l}) == 3 && numel(args{l+1}) && numel(args{l+2})
            newx = args{l};
            newy = args{l+1};
            newz = args{l+2};
            args = args(l+3:end);  
            doRotation = 1;
          end          
        end
        if isempty(args), break, end
        switch(lower(args{1}))   
          case 'ts'
            doReturnTSeries = 1;  
            args = args(l+1:end);
          case 'squeeze'
            doSqueeze = 1;  
            args = args(l+1:end);  
          otherwise
            irf.log('warning',sprintf('Input ''%s'' not recognized.',args{1}))
            args = args(l+1:end);
        end        
        if isempty(args), break, end    
      end

      phi = TSeries(obj.time,obj.depend{1,2});
      azimuthal = phi.data*pi/180;      
      
      theta = obj.depend{1,3};
      polar = repmat(theta*pi/180,obj.length,1);            
      
      x = nan(obj.length,size(azimuthal,2),size(polar,2));
      y = nan(obj.length,size(azimuthal,2),size(polar,2));
      z = nan(obj.length,size(azimuthal,2),size(polar,2));
      
      
      for ii = 1:length(obj.time)
        [POL,AZ] = meshgrid(polar(ii,:),azimuthal(ii,:));
        X = -sin(POL).*cos(AZ); % '-' because the data shows which direction the particles were coming from
        Y = -sin(POL).*sin(AZ);
        Z = -cos(POL);

                
        if doRotation % Transform into different coordinate system
          xX = reshape(X,size(X,1)*size(X,2),1);
          yY = reshape(Y,size(Y,1)*size(Y,2),1);
          zZ = reshape(Z,size(Z,1)*size(Z,2),1);

          newTmpX = [xX yY zZ]*newx';
          newTmpY = [xX yY zZ]*newy';
          newTmpZ = [xX yY zZ]*newz';

          X = reshape(newTmpX,size(X,1),size(X,2));
          Y = reshape(newTmpY,size(X,1),size(X,2));
          Z = reshape(newTmpZ,size(X,1),size(X,2));        
        end
        
        x(ii,:,:) = X;
        y(ii,:,:) = Y;
        z(ii,:,:) = Z;
      end 
      %x = permute(x,[1 3 2]);
      %y = permute(y,[1 3 2]);
      %z = permute(z,[1 3 2]);
      
      if doSqueeze
        x = squeeze(x);
        y = squeeze(y);
        z = squeeze(z);
      end
      if doReturnTSeries
        x = irf.ts_scalar(obj.time,x);
        y = irf.ts_scalar(obj.time,y);
        z = irf.ts_scalar(obj.time,z);
      end
    end    
    function [vx,vy,vz] = v(obj,varargin)
      % PDIST.V Get velocity corresponding to each detector bin. DSL
      % coordinates. PLEASE REPORT ERRORS.
      %
      %   [vx,vy,vz] = PDIST.v(options);
      %    vx, vy, vz - ntx32x32x16 matrices - km/s
      %    options:
      %     'ts' - return x, y, z as TSeries
      %     xyz - transform x,y,z to new xyz = 3x3:          [x,y,z] = PDIST.xyz(xyz);
      %     x,y,z - transform x,y,z to new x,y,z = 1x3 each: [x,y,z] = PDIST.xyz(x,y,z);
      %     'plot' - plots grid, color coded to polar angle 
      %     'squeeze' - squeezes output data [1 32 32 16] -> [32 32 16] 
      %                 if PDist only has one time index for example
      %
      %   Example:
      %     f = ePDist(100).convertto('s^3/km^6'); % single time PDist
      %     f.data(f.data < 2e3) = NaN; % remove low values
      %     [vx,vy,vz] = f.v('squeeze');
      %     dotsize = 50;
      %     scatter3(vx(:)*1e-3,vy(:)*1e-3,vz(:)*1e-3,f.data(:)*0+dotsize,log10(f.data(:)),'filled'); 
      %     axis equal; colorbar;
      %     vlim = [-5 5]; clim = [3 5];
      %     set(gca,'clim',clim,'xlim',vlim,'ylim',vlim,'zlim',vlim)
      
      doReturnTSeries = 0;
      doSqueeze = 0;
      doRotation = 0;
      have_options = 0;
      
      nargs = numel(varargin);      
      if nargs > 0, have_options = 1; args = varargin(:); end
      
      while have_options
        l = 1;
        if isnumeric(args{l});
          if size(args{l}) == [3 3];
            newx = args{l}(1,:);
            newy = args{l}(2,:);
            newz = args{l}(3,:);
            args = args(l+1:end);  
            doRotation = 1;
          elseif numel(args{l}) == 3 && numel(args{l+1}) && numel(args{l+2})
            newx = args{l};
            newy = args{l+1};
            newz = args{l+2};
            args = args(l+3:end);  
            doRotation = 1;
          end
        end
        if isempty(args), break, end
        switch(lower(args{1}))   
          case 'ts'
            doReturnTSeries = 1;  
            args = args(l+1:end);  
          case 'squeeze'
            doSqueeze = 1;  
            args = args(l+1:end);
          otherwise
            irf.log('warning',sprintf('Input ''%s'' not recognized.',args{1}))
            args = args(l+1:end);
        end        
        if isempty(args), break, end    
      end

      phi = TSeries(obj.time,obj.depend{1,2});
      azimuthal = phi.data*pi/180;      
      
      theta = obj.depend{1,3};
      polar = repmat(theta*pi/180,obj.length,1);      
      
      energy = obj.depend{1};
      units = irf_units;
      velocity = sqrt(energy*units.eV*2/units.me)/1000; % km/s
      
      vx = NaN*obj.data;
      vy = NaN*obj.data;
      vz = NaN*obj.data;
            
      for ii = 1:length(obj.time)
        [VEL,AZ,POL] = meshgrid(velocity(ii,:),azimuthal(ii,:),polar(ii,:));
        %[AZ,VEL,POL] = meshgrid(azimuthal(ii,:),velocity(ii,:),polar(ii,:));
        
        
        VX = -VEL.*sin(POL).*cos(AZ); % '-' because the data shows which direction the particles were coming from
        VY = -VEL.*sin(POL).*sin(AZ);
        VZ = -VEL.*cos(POL);
        
        % meshgrid permutes the 1st and 2nd indices, 
        % see for example [I1,I2] = meshgrid(1:3,1:2); size(I1), size(I2)
        % the following permutes them back
        % (one can also leave this out and do the following above:
        % [AZ,VEL,POL] = meshgrid(azimuthal(ii,:),velocity(ii,:),polar(ii,:));      
        VX = permute(VX,[2 1 3]);
        VY = permute(VY,[2 1 3]);
        VZ = permute(VZ,[2 1 3]);
        
        if doRotation % Transform into different coordinate system
          VxX = reshape(VX,numel(VX),1);
          VyY = reshape(VY,numel(VX),1);
          VzZ = reshape(VZ,numel(VX),1);

          newTmpX = [VxX VyY VzZ]*newx';
          newTmpY = [VxX VyY VzZ]*newy';
          newTmpZ = [VxX VyY VzZ]*newz';

          VX = reshape(newTmpX,size(VX));
          VY = reshape(newTmpY,size(VY));
          VZ = reshape(newTmpZ,size(VZ));     
        end
        
        vx(ii,:,:,:) = VX;
        vy(ii,:,:,:) = VY;
        vz(ii,:,:,:) = VZ;
      end    
      
      if 0 % Diagnostics
        step = 2;
        subplot(1,3,1)
        scatter3(VX(1:step:end),VY(1:step:end),VZ(1:step:end),VZ(1:step:end)*0+10,VEL(1:step:end)); axis equal
        subplot(1,3,2)
        scatter3(VX(1:step:end),VY(1:step:end),VZ(1:step:end),VZ(1:step:end)*0+10,AZ(1:step:end)); axis equal
        subplot(1,3,3)
        scatter3(VX(1:step:end),VY(1:step:end),VZ(1:step:end),VZ(1:step:end)*0+10,POL(1:step:end)); axis equal
      end
      if doSqueeze
        vx = squeeze(vx);
        vy = squeeze(vy);
        vz = squeeze(vz);
      end
      if doReturnTSeries
        vx = irf.ts_scalar(obj.time,vx);
        vy = irf.ts_scalar(obj.time,vy);
        vz = irf.ts_scalar(obj.time,vz);
      end
    end
    function PD = palim(obj,palim,varargin)
      % PDIST.PALIM Picks out given pitchangles
      %   distribution type must be 'pitchangle'
      %   PADist = PADist.palim(palims,[arg])
      %     palims - pitchangles, is one angle is given, the closest one is
      %              chosen. If two are equally close, the average is taken,
      %              unless the additional argument 'noav' is given
      %   
      %   PADist.palim([0 90])
      %   PADist.palim(90)
      %   PADist.palim(90,'noav')
      
      if ~strcmp(obj.type,'pitchangle'); error('PDist type must be pitchangle.'); end      
      pitchangles = obj.depend{2};
      doAverage = 0;
        
      if numel(palim) == 1        
        indPA = find(abs(pitchangles-palim) == min(abs(pitchangles-palim)));
        if nargin>2 && ischar(varargin{1}) && strcmpi(varargin{1},'noav')
          doAverage = 0;
        else 
          doAverage = 1;
        end                
      else
        indPA = intersect(find(pitchangles(1,:)>palim(1)),find(pitchangles(1,:)<palim(2)));
      end                  
      
      if doAverage
        tmpPA = mean(pitchangles(indPA));
        tmpData = irf.nanmean(obj.data(:,:,indPA),3);
      else
        tmpPA = pitchangles(indPA);
        tmpData = obj.data(:,:,indPA);
      end      
      
      PD = obj;
      PD.data_ = tmpData;
      PD.depend{indPitch-1} = tmpPA;
    end
    function PD = elim(obj,eint)  
      energy = obj.depend{1};
      
      % Picks out energies in an interval, or the closest energy (to be implemented!)
      if numel(eint) == 2
       if or(isempty(obj.ancillary), or(~isfield(obj.ancillary, 'energy0'), ~isfield(obj.ancillary, 'energy1')))
            energytmp0 = energy(1,:);
            energytmp1 = energy(2,:);
            if energytmp0(1) > energytmp1(1)
                tmp = energytmp0;
                energytmp0 = energytmp1;
                energytmp1 = tmp;
            end
            elevels0 = intersect(find(energytmp0>eint(1)),find(energytmp0<eint(2)));
            elevels1 = intersect(find(energytmp1>eint(1)),find(energytmp1<eint(2)));            
       else
            elevels0 = intersect(find(obj.ancillary.energy0>eint(1)),find(obj.ancillary.energy0<eint(2)));
            elevels1 = intersect(find(obj.ancillary.energy1>eint(1)),find(obj.ancillary.energy1<eint(2)));        
       end
       if numel(elevels0) ~= numel(elevels1)
          warning('Energy levels differ for different times. Including the largest interval.')
          elevels = unique([elevels0,elevels1]);
        else
          elevels = elevels0;
        end         
        disp(['Effective eint = [' num2str(min(min(energy(:,elevels))),'%g') ' ' num2str(max(max(energy(:,elevels))),'%g') ']'])
      else
        ediff0 = abs(energy(1,:)-eint);
        ediff1 = abs(energy(2,:)-eint);
        if min(ediff0)<min(ediff1); ediff = ediff0;
        else, ediff = ediff1; end
        elevels = find(ediff==min(ediff));
        disp(['Effective energies alternate in time between ' num2str(energy(1,elevels),'%g') ' and ' num2str(energy(2,elevels),'%g') ''])
      end      
      tmpEnergy = energy(:,elevels);
      tmpData = obj.data(:,elevels,:,:);      
      
      PD = obj;
      PD.data_ = tmpData;
<<<<<<< HEAD
      PD.depend{indE-1} = tmpEnergy;
      if or(isempty(PD.ancillary), or(~isfield(PD.ancillary, 'energy0'), ~isfield(PD.ancillary, 'energy1')))
        PD.ancillary.energy0 = energytmp0(elevels);
        PD.ancillary.energy1 = energytmp1(elevels);
=======
      PD.depend{1} = tmpEnergy;
      if or(isempty(PD.ancillary), or(~isfield(PD.ancillary, 'energy0'), ~isfield(PD.ancillary, 'energy1')))    
          PD.ancillary.energy0 = energytmp0(elevels);
          PD.ancillary.energy1 = energytmp1(elevels);      
>>>>>>> 8a032fdb
      else
          PD.ancillary.energy0 = PD.ancillary.energy0(elevels);
          PD.ancillary.energy1 = PD.ancillary.energy1(elevels);
      end
    end
    function PD = omni(obj)
      % Makes omnidirectional distribution, conserving units.
      
      if ~strcmp(obj.type_,'skymap'); error('PDist must be a skymap.'); end      
      
      dist = obj;
      % define angles
<<<<<<< HEAD
      [energy, indEn] = obj.energy;
      energysize = size(energy);
      [theta, indTh] = obj.theta;
=======
      energysize = size(obj.depend{1});
      theta = obj.depend{3};
>>>>>>> 8a032fdb
      dangle = pi/16;
      [~, indPh] = obj.phi;
      lengthphi = 32;
<<<<<<< HEAD
=======

>>>>>>> 8a032fdb
      z2 = ones(lengthphi,1)*sind(theta);
      solida = dangle*dangle*z2;
      allsolida = repmat(solida,1,1,length(dist.time), energysize(2)); % [solida (2d) x time (1d) x energy (1d)]
      if(indEn==4)
        allsolida = squeeze(permute(allsolida,[3 1 2 4])); % Make it [time x solida x energy] (ie same as data)
      elseif(indEn==2)
        allsolida = squeeze(permute(allsolida,[3 4 1 2])); % Make it [time x energy x solida] (ie same as data)
      else
        error('Not implemeted yet');
      end
      dists = dist.data.*allsolida;
<<<<<<< HEAD
      omni = squeeze(irf.nanmean(irf.nanmean(dists,indPh), indTh))/(mean(mean(solida)));
=======
      omni = squeeze(irf.nanmean(irf.nanmean(dists,3),4))/(mean(mean(solida)));
      
>>>>>>> 8a032fdb
      PD = obj;
      PD.type = 'omni';
      PD.data_ = omni;
      PD.depend = {obj.depend{1}};
      PD.representation = {obj.representation{1}};
      PD.units = obj.units;
      PD.name = 'omni';
    end
    function spec = specrec(obj,varargin)      
      if isempty(varargin); spectype = 'energy'; else, spectype = varargin{1}; end % set default
      
      switch obj.units
        case {'s^3/km^6','s^3/cm^6','s^3/m^6'}
          spec.p_label = {'PSD',obj.units};
        case {'keV/(cm^2 s sr keV)'}
          spec.p_label = {'DEF',obj.units};
        case {'1/(cm^2 s sr keV)'}
          spec.p_label = {'PEF',obj.units};  
        otherwise
          spec.p_label = {obj.units};
      end
      switch spectype
        case 'energy'
          spec.t = obj.time.epochUnix;
          spec.p = double(obj.data);          
          spec.f = single(obj.depend{1});
          spec.f_label = {['E_' obj.species(1) ' (eV)']};
        case {'pitchangle','pa'}
          spec.t = obj.time.epochUnix;
          spec.p = double(squeeze(nanmean(obj.data,2))); % nanmean over energies
          %spec.p_label = {'dEF',obj.units};
          spec.f = single(obj.pitchangle);
          spec.f_label = {'\theta (deg.)'};
        otherwise % energy is default          
          spec.t = obj.time.epochUnix;
          spec.p = double(obj.data);
          spec.p_label = {'dEF',obj.units};
          spec.f = single(obj.depend{1});
          spec.f_label = {'E (eV)'};
      end
    end
    function PD = deflux(obj,flagdir)
      % Changes units to differential energy flux
      
      units = irf_units;
      switch obj.species
        case {'e','electrons','electron'}
          mm = units.me/units.mp;          
        case {'i','p','ions','ion'}
          mm = 1;
        otherwise
          error('Units not supported.')
      end  
      
      if nargin<2 || flagdir ~= -1
      switch obj.units
        case {'s^3/cm^6'}
          tmpData = obj.data*1e30/1e6/mm^2/0.53707;
        case {'s^3/m^6'}
          tmpData = obj.data*1e18/1e6/mm^2/0.53707;
        case {'s^3/km^6'}
          tmpData = obj.data/1e6/mm^2/0.53707;
        otherwise
          error('Units not supported.')
      end  
      elseif flagdir == -1 && strcmp(obj.units,'keV/(cm^2 s sr keV)')
        irf.log('warning','Converting DEFlux to PSD in SI units');
        tmpData = obj.data/1e12*mm^2*0.53707;
      end    
<<<<<<< HEAD
      [energy, indEn] = obj.energy;
      if(indEn==4) % Correct dataobj(), but a quick workaround is to permute back to the old incorrect data. Remeber to permute back..
        tmpData = permute(tmpData, [1, 4, 2, 3]);
      elseif(indEn==2) % old format
      else
        error('Not yet implemented');
      end
=======
      energy = obj.depend{1};
>>>>>>> 8a032fdb
      sizeData = size(tmpData);
      reshapedData = reshape(tmpData,sizeData(1),sizeData(2),prod(sizeData(3:end)));
      if size(energy,1) == 1
        matEnergy = repmat(energy,obj.length,1,prod(sizeData(3:end)));
      elseif size(energy,1) == obj.length
        matEnergy = repmat(energy,1,1,prod(sizeData(3:end)));
      end

      if nargin<2 || flagdir ~= -1
        reshapedData = reshapedData.*matEnergy.^2;
        tmpData = reshape(reshapedData,sizeData);
        if(indEn==4) % Correct dataobj(), permute back!
          tmpData = permute(tmpData, [1, 3, 4, 2]);
        elseif(indEn==2) % old format
        else
          error('Not yet implemented');
        end
        PD = obj;
        PD.data_ = tmpData;
        PD.units = 'keV/(cm^2 s sr keV)';
      elseif flagdir == -1 && strcmp(obj.units,'keV/(cm^2 s sr keV)')
        reshapedData = reshapedData./(matEnergy.^2);
        tmpData = reshape(reshapedData,sizeData);
        if(indEn==4) % Correct dataobj(), permute back!
          tmpData = permute(tmpData, [1, 3, 4, 2]);
        elseif(indEn==2) % old format
        else
          error('Not yet implemented');
        end
        PD = obj;
        PD.data_ = tmpData;
        PD.units = 's^3/m^6';  
      else 
      	irf.log('warning','No change to PDist');
      	PD = obj;
      end
    end
    function PD = dpflux(obj,flagdir)
      % Changes units to differential particle flux
      units = irf_units;
      switch obj.species
        case {'e','electrons','electron'}
          mm = units.me/units.mp;          
        case {'i','p','ions','ion'}
          mm = 1;
        otherwise
          error('Units not supported.')
      end 
      
      if nargin<2 || flagdir ~= -1
      switch obj.units
        case {'s^3/cm^6'}
          tmpData = obj.data*1e30/1e6/mm^2/0.53707;
        case {'s^3/m^6'}
          tmpData = obj.data*1e18/1e6/mm^2/0.53707;
        case {'s^3/km^6'}
          tmpData = obj.data/1e6/mm^2/0.53707;
        otherwise
          error('Units not supported.')
      end
      elseif flagdir == -1 && strcmp(obj.units,'1/(cm^2 s sr keV)')
        irf.log('warning','Converting DPFlux to PSD');
        tmpData = obj.data/1e12*mm^2*0.53707;
      end   
      
<<<<<<< HEAD
      [energy, indEn] = obj.energy;
      if(indEn==4) % Correct dataobj(), but a quick workaround is to permute back to the old incorrect data. Remeber to permute back..
        tmpData = permute(tmpData, [1, 4, 2, 3]);
      elseif(indEn==2) % old format
      else
        error('Not yet implemented');
      end
=======
      energy = obj.depend{1};
>>>>>>> 8a032fdb
      sizeData = size(tmpData);
      reshapedData = reshape(tmpData,sizeData(1),sizeData(2),prod(sizeData(3:end)));
      if size(energy,1) == 1
        matEnergy = repmat(energy,obj.length,1,prod(sizeData(3:end)));
      elseif size(energy,1) == obj.length
        matEnergy = repmat(energy,1,1,prod(sizeData(3:end)));
      end
      
      if nargin<2 || flagdir ~= -1
        reshapedData = reshapedData.*matEnergy;
        tmpData = reshape(reshapedData,sizeData);
        if(indEn==4) % Correct dataobj(), permute back!
          tmpData = permute(tmpData, [1, 3, 4, 2]);
        elseif(indEn==2) % old format
        else
          error('Not yet implemented');
        end
        PD = obj;
        PD.data_ = tmpData;
        PD.units = '1/(cm^2 s sr keV)';  
      elseif flagdir == -1 && strcmp(obj.units,'1/(cm^2 s sr keV)')
        reshapedData = reshapedData./matEnergy;
        tmpData = reshape(reshapedData,sizeData);
        if(indEn==4) % Correct dataobj(), permute back!
          tmpData = permute(tmpData, [1, 3, 4, 2]);
        elseif(indEn==2) % old format
        else
          error('Not yet implemented');
        end
        PD = obj;
        PD.data_ = tmpData;
        PD.units = 's^3/m^6';  
      else 
        irf.log('warning','No change to PDist');
        PD = obj;
      end
    end
    function PD = convertto(obj,newunits)
      % Changes units of Pdist. 
      % Accepted inputs 's^3/cm^6', 's^3/km^6', 's^3/m^6', 'keV/(cm^2 s sr keV)',
      % and '1/(cm^2 s sr keV)'
        
      PD = obj;
      % Convert to SI units
      switch obj.units
        case {'s^3/cm^6'}
          PD.data_ = obj.data*1e12;
        case {'s^3/km^6'}
          PD.data_ = obj.data*1e-18;
        case {'s^3/m^6'}
          %PD = PD;
        case {'keV/(cm^2 s sr keV)'}
          PD = obj.deflux(-1);
        case {'1/(cm^2 s sr keV)'}
          PD = obj.dpflux(-1);
        otherwise
          error('Unknown units.')
      end
      PD.units = 's^3/m^6';
      PD.siConversion = 1;
      % Convert to new units
      switch newunits
        case {'s^3/cm^6'}
        	PD.data_ = PD.data*1e-12;
          PD.units = 's^3/cm^6';
          PD.siConversion = 1e12;
        case {'s^3/km^6'}
          PD.data_ = PD.data*1e18;
          PD.units = 's^3/km^6';
          PD.siConversion = 1e-18;
        case {'s^3/m^6'}
          %PD = PD;
        case {'keV/(cm^2 s sr keV)'}
          PD = PD.deflux;
        case {'1/(cm^2 s sr keV)'}
          PD = PD.dpflux;
        otherwise
          error('Units not supported.');
      end
    end          
    function PD = pitchangles(obj,obj1,obj2) %,method
      %PITCHANGLES Calculate pitchangle distribution
      % PitchangleDistribution = Distribution.pitchangles(B,[nangles])
      % PitchangleDistribution = pitchangles(Distribution,B,[nangles])
      % Input: 
      %     B - TSeries of B in dmpa coordinates
      %     nangles - Number of pitch angles or edges of pitchangle bins
      %               default number of pitchangles is 12
      %   See also MMS.GET_PITCHANGLEDIST     
      
      if ~strcmp(obj.type_,'skymap'); error('PDist must be a skymap.'); end 
      
      if nargin<3 || isempty(obj2)
        nangles = 12;
      else 
        nangles = obj2; 
      end       
%       if method % try new method to try to get away the stripes         
%         data_size = size(obj.data);
%         B = obj1.resample(obj.time);
%         [VX,VY,VZ] = obj.v('squeeze');        
%         vx = squeeze(VX(:,1,:,:));
%         vy = squeeze(VY(:,1,:,:));
%         vz = squeeze(VZ(:,1,:,:));
%         vabs = sqrt(vx.^2 + vy.^2 + vz.^2);
%         vxnorm = vx./vabs;
%         vynorm = vy./vabs;
%         vznorm = vz./vabs;
%         Bnorm = irf_norm(B.data);
%         Bxnorm = squeeze(repmat(Bnorm(:,1),1,1,data_size(3),data_size(4)));
%         Bynorm = squeeze(repmat(Bnorm(:,2),1,1,data_size(3),data_size(4)));
%         Bznorm = squeeze(repmat(Bnorm(:,3),1,1,data_size(3),data_size(4)));
%         
%         % pitch angle for each bin (dimension only includes one energy level)
%         pitchangle = acosd(vxnorm.*Bxnorm + vynorm.*Bynorm + vznorm.*Bznorm);
%         pitchangles = nan(data_size);
%         for iE = 1:data_size(2)          
%           pitchangles(:,iE,:,:) = pitchangle;
%         end
%         % sum up f and sort them into the right pitch angle bin
%         pitchangle_edges = linspace(0,180,nangles+1);
% %         %[count,edges,mid,loc] = histcn(pitchangle,pitchangle_edges,pitchangle_edges,pitchangle_edges);        
% %         [count,edges,mid,loc] = histcn(pitchangles(:),pitchangle_edges);
% %         locs = reshape(loc,data_size);
% %         [loc_t,loc_E,loc_az,loc_pol] = ind2sub(data_size,loc);
%         % use irf.nanmean to sum up f for each new bin
%         new_data = nan(obj.length,size(obj.data,2),nangles);
%             
%         for it = 1:data_size(1)
%           for iE = 1:data_size(2)          
%             pitchangles_ = pitchangles(it,iE,:,:);
%             [count,edges,mid,loc] = histcn(pitchangles_(:),pitchangle_edges); 
%             locs = reshape(loc,data_size(3:4));
%             for ipa = 1:nangles         
%               locs_ipa = find(loc == ipa);
%               new_data(it,iE,ipa) = irf.nanmean(obj.data(it,iE,locs_ipa));    
%             end
%           end
%         end
%         
% %         for ipa = 1:nangles      
% %           locs_ = find(loc == ipa);
% %           new_data(:,:,ipa) = irf.nanmean(obj.data(loc==ipa));          
% %         end
%         PD = obj.clone(obj.time,new_data);                
%         PD.depend = {PD.depend{1},repmat(mid{1},obj.length,1)};        
%       else
        [PD,~,~,~] = mms.get_pitchangledist(obj,obj1,'angles',nangles); % - For v1.0.0 or higher data      
%       end
    end  
    function PD = einterp(obj,varargin)
      % PDIST.EINTERP Interpolates f to 64 energy channels. 
      %   OBS: ONLY FOR COSMETICS, it makes pitchangle spectrograms 
      %   smoother. Use with caution and always compare to unmodified 
      %   spectrograms and PDist.e64.
      %
      %   PD = PDIST.EINTERP(method);
      %   PD = PDIST.EINTERP;  
      %   method - interpolation method, see interp1, if left empty, default
      %            is 'pchip' which preserves the shape better than 'linear'
      %            and therefore makes pitchangle spectrograms smoother
      %   
      %   Example:
      %     h = irf_plot(3);
      %     tind = 850:950; % memory consuming on long time intervals, and
      %                     % only meaningful to do on shorter times where
      %                     % one can see the jump between energylevels
      %     irf_spectrogram(h(1),ePDist1(tind).pitchangles(gseB1,15).specrec('pa'),'log');
      %     irf_spectrogram(h(2),ePDist1(tind).e64.pitchangles(gseB1,15).specrec('pa'),'log');
      %     irf_spectrogram(h(3),ePDist1(tind).einterp('pchip').pitchangles(gseB1,15).specrec('pa'),'log');
      
      if ~strcmp(obj.type_,'skymap'); error('PDist must be a skymap.'); end 
      if isempty(varargin); method = 'pchip'; else method = varargin{1}; end
        
      nt = obj.length;
<<<<<<< HEAD
      [old_energies, indEn] = obj.energy;
      [~, indPh] = obj.phi;
      [~, indTh] = obj.theta;
      if ~( (indPh==2 && indTh==3) || (indPh==3 && indTh==4) )
        error('Not yet implemented');
      end
=======
      old_energies = obj.depend{1};
>>>>>>> 8a032fdb
      unique_energies = unique(old_energies,'rows');
      new_energy = sort(torow(unique_energies(:)));
      new_energies = repmat(new_energy,nt,1);
      old_data = obj.data;
      old_size = size(old_data);
      switch indEn
        case 2
          new_data = NaN(old_size(1), numel(new_energy), old_size(3), old_size(4));
        case 3
          error('Not yet implemented.');
        case 4
          new_data = NaN(old_size(1), old_size(2), old_size(3), numel(new_energy));
      end
      for it = 1:nt
        for iaz = 1:old_size(indPh)
          for ipol = 1:old_size(indTh)
            switch indEn
              case 2
                new_data(it,:,iaz,ipol) = interp1(old_energies(it,:), old_data(it,:,iaz,ipol), new_energies(it,:), method);
              case 4
                new_data(it,iaz,ipol,:) = interp1(old_energies(it,:), squeeze(old_data(it,iaz,ipol,:)), new_energies(it,:), method);
            end
          end
        end
      end
      new_data(new_data<0) = 0; % pchip sometimes give negative values, set these to zero
      PD = obj.clone(obj.time, new_data);
      PD.depend{indEn-1} = new_energies;
      PD.ancillary.energy = PD.depend{indEn-1};
      PD.ancillary.energy0 = new_energy;
      PD.ancillary.energy1 = new_energy;
    end
    function PD = e64(obj)
      % E64 recompile data into 64 energy channels. Time resolution is
      % halved. Only applies to skymap.
      %   
      %   see also MMS.PSD_REBIN
      
      if ~strcmp(obj.type_,'skymap'); error('PDist must be a skymap.'); end 
      if size(obj.depend{1},2) == 64; irf_log(proc,'PDist already has 64 energy levels.'); end 
      
      if ~any([isfield(obj.ancillary,'energy0') isfield(obj.ancillary,'energy1') isfield(obj.ancillary,'esteptable')]) % construct energy0, energy1, and esteptable 
        esteptable = zeros(obj.length,1);
        [energies,~,esteptable] = unique(obj.energy,'rows'); % consider using legacy
        energy0 = obj.depend{1}(1,:);
        energy1 = obj.depend{1}(2,:);
      end
%FIXME: Change after correction in commit 944056878faae266f94bc422ac54a8e5a3d203f0
      [pdistr,phir,energyr] = mms.psd_rebin(obj,TSeries(obj.time,obj.depend{2}),obj.ancillary.energy0,obj.ancillary.energy1,TSeries(obj.time,obj.ancillary.esteptable));
      PD = obj.clone(pdistr.time,pdistr.data);      
      PD.depend{1} = repmat(energyr,PD.length,1);
      PD.ancillary.energy = PD.depend{1}; 
      PD.depend{2} = phir.data;  
      
      if isfield(PD.ancillary,'energy0')
        PD.ancillary.energy0 = PD.depend{1};
        PD.ancillary.energy1 = PD.depend{1};
      end
      if isfield(PD.ancillary,'esteptable'); PD.ancillary.esteptable = zeros(PD.length,1); end
%FIXME END
    end
    function m = mass(obj)
      % Get mass of species
      units = irf_units;
      switch obj.species
        case {'e','electrons','electron'}
          m = units.me;
        case {'i','p','ions','ion'}
          m = units.mp;
        otherwise
          error('Species not supported.')
      end 
    end
    function e = energy(obj)
      % Get energy of object
      %indE = find(strcmp(obj.representation,'energy'))
      e = obj.depend{1};
    end
    function moms = moments(obj,varargin)
      % MOMENTS compute moments from the FPI particle phase-space densities 
      %
      % For brst mode data
      % particlemoments = PDist.moments(phi,theta,stepTable,energy0,energy1,SCpot,particle,option,option_value)
      %
      % For fast mode data
      % particlemoments = PDist.moments(phi,theta,energy,SCpot,particle,'fast',option,option_value)
      %
      % Input:
      %   pdist - TSeries of the full particle distribution of electrons or ions
      %   (must be in s^3/cm^6) (burst and fast)
      %   phi - TSeries of all phi angles of distribution for burst data. 1D array or
      %   structure for fast data.
      %   theta - 1D array or structure of theta angles (burst and fast)
      %   stepTable - TSeries of stepping table between energies (burst)
      %   energy0 - 1D array or structure of energy table 0 (burst)
      %   energy1 - 1D array or structure of energy table 1 (burst)
      %   energy - 1D array or structure of energy table (fast)
      %   SCpot - TSeries of spacecraft potential (burst and fast). 
      %   (Make sure sign is correct, should be typically positive)
      %   particle - indicate particle type: 'electron' or 'ion'
      %
      %   See Example_MMS_EDRsignatures for example of loading the necessary data 
      %   and running the function.
      %
      % Optional Inputs:
      %   'energyrange' - set energy range in eV to integrate over [E_min E_max].
      %   energy range is applied to energy0 and the same elements are used for energy1 to 
      %   ensure that the same number of points are integrated over. 
      %   'noscpot' - set to 1 to set spacecraft potential to zero. Calculates moments without
      %   correcting for spacecraft potential. 
      %   'enchannels' - set energy channels to integrate over [min max]; min and max
      %   between must be between 1 and 32.
      %   'partialmoms' - use a binary array (or TSeries) (pmomsarr) to select which psd points are used
      %   in the moments calculation. pmomsarr must be a binary array (1s and 0s, 1s correspond to points used).
      %   Array (or data of TSeries) must be the same size as pdist.data. For
      %   examples see Example_MMS_partialmoments.
      %
      % Output: 
      %   psd_moments - structure containing the particle moments: density, bulk
      %   velocity, pressure, temperature, and particle heat flux (n_psd, V_psd, P_psd, T_psd, and H_psd,
      %   respectively) as TSeries'. For temperature and
      %   pressure tensors the order of the columns is XX, XY, XZ, YY, YZ, ZZ.
      %
      % See also MMS.PSD_MOMENTS
      %
      % Notes: 
      % Regarding the spacecraft potential, the best estimate of is -1.2*(probe
      % to spacecraft voltage)+MMSoffset. Note that in most plasmas the spacecraft
      % potential is positive. E.g.
      % ic = 1,2,3, or 4;
      % c_eval('do = dataobj(''data/mms?_edp_brst_l2_scpot_20151202011414_v1.0.0.cdf'');',ic);
      % c_eval('SCpot = mms.variable2ts(get_variable(tmpDataObj,''mms?_edp_psp''));',ic);
      % offset1 = 1.3; offset2 = 1.5; offset3 = 1.2; offset4 = 0.0; %For v1 data
      % c_eval('SCpot.data = -SCpot.data*1.2+offset?;',ic);
      % Apply correction for input. Correction is not applied in this script. 
      % This correction is applied to v2 spacecraft potential so use 
      % c_eval('SCpot = mms.variable2ts(get_variable(tmpDataObj,''mms?_edp_scpot_fast_l2''));',ic);
      %
      % Currently the heat flux vector does not match with the FPI ion moments. Currently
      % using Eq. (6.8) of Analysis Methods for Multi-Spacecraft Data. This needs
      % to be investigated further. 
 
    end
  end
  
  methods (Static)
    function newUnits = changeunits(from,to)
      
    end
  end
end<|MERGE_RESOLUTION|>--- conflicted
+++ resolved
@@ -467,7 +467,7 @@
       
       PD = obj;
       PD.data_ = tmpData;
-      PD.depend{indPitch-1} = tmpPA;
+      PD.depend{2} = tmpPA; 
     end
     function PD = elim(obj,eint)  
       energy = obj.depend{1};
@@ -508,17 +508,10 @@
       
       PD = obj;
       PD.data_ = tmpData;
-<<<<<<< HEAD
-      PD.depend{indE-1} = tmpEnergy;
-      if or(isempty(PD.ancillary), or(~isfield(PD.ancillary, 'energy0'), ~isfield(PD.ancillary, 'energy1')))
-        PD.ancillary.energy0 = energytmp0(elevels);
-        PD.ancillary.energy1 = energytmp1(elevels);
-=======
       PD.depend{1} = tmpEnergy;
       if or(isempty(PD.ancillary), or(~isfield(PD.ancillary, 'energy0'), ~isfield(PD.ancillary, 'energy1')))    
           PD.ancillary.energy0 = energytmp0(elevels);
           PD.ancillary.energy1 = energytmp1(elevels);      
->>>>>>> 8a032fdb
       else
           PD.ancillary.energy0 = PD.ancillary.energy0(elevels);
           PD.ancillary.energy1 = PD.ancillary.energy1(elevels);
@@ -531,38 +524,18 @@
       
       dist = obj;
       % define angles
-<<<<<<< HEAD
-      [energy, indEn] = obj.energy;
-      energysize = size(energy);
-      [theta, indTh] = obj.theta;
-=======
       energysize = size(obj.depend{1});
       theta = obj.depend{3};
->>>>>>> 8a032fdb
       dangle = pi/16;
-      [~, indPh] = obj.phi;
       lengthphi = 32;
-<<<<<<< HEAD
-=======
 
->>>>>>> 8a032fdb
       z2 = ones(lengthphi,1)*sind(theta);
-      solida = dangle*dangle*z2;
-      allsolida = repmat(solida,1,1,length(dist.time), energysize(2)); % [solida (2d) x time (1d) x energy (1d)]
-      if(indEn==4)
-        allsolida = squeeze(permute(allsolida,[3 1 2 4])); % Make it [time x solida x energy] (ie same as data)
-      elseif(indEn==2)
-        allsolida = squeeze(permute(allsolida,[3 4 1 2])); % Make it [time x energy x solida] (ie same as data)
-      else
-        error('Not implemeted yet');
-      end
+      solida = dangle*dangle*z2;      
+      allsolida = repmat(solida,1,1,length(dist.time), energysize(2));
+      allsolida = squeeze(permute(allsolida,[3 4 1 2]));
       dists = dist.data.*allsolida;
-<<<<<<< HEAD
-      omni = squeeze(irf.nanmean(irf.nanmean(dists,indPh), indTh))/(mean(mean(solida)));
-=======
       omni = squeeze(irf.nanmean(irf.nanmean(dists,3),4))/(mean(mean(solida)));
       
->>>>>>> 8a032fdb
       PD = obj;
       PD.type = 'omni';
       PD.data_ = omni;
@@ -594,7 +567,7 @@
           spec.t = obj.time.epochUnix;
           spec.p = double(squeeze(nanmean(obj.data,2))); % nanmean over energies
           %spec.p_label = {'dEF',obj.units};
-          spec.f = single(obj.pitchangle);
+          spec.f = single(obj.depend{2});
           spec.f_label = {'\theta (deg.)'};
         otherwise % energy is default          
           spec.t = obj.time.epochUnix;
@@ -632,17 +605,7 @@
         irf.log('warning','Converting DEFlux to PSD in SI units');
         tmpData = obj.data/1e12*mm^2*0.53707;
       end    
-<<<<<<< HEAD
-      [energy, indEn] = obj.energy;
-      if(indEn==4) % Correct dataobj(), but a quick workaround is to permute back to the old incorrect data. Remeber to permute back..
-        tmpData = permute(tmpData, [1, 4, 2, 3]);
-      elseif(indEn==2) % old format
-      else
-        error('Not yet implemented');
-      end
-=======
       energy = obj.depend{1};
->>>>>>> 8a032fdb
       sizeData = size(tmpData);
       reshapedData = reshape(tmpData,sizeData(1),sizeData(2),prod(sizeData(3:end)));
       if size(energy,1) == 1
@@ -650,28 +613,16 @@
       elseif size(energy,1) == obj.length
         matEnergy = repmat(energy,1,1,prod(sizeData(3:end)));
       end
-
+       
       if nargin<2 || flagdir ~= -1
         reshapedData = reshapedData.*matEnergy.^2;
         tmpData = reshape(reshapedData,sizeData);
-        if(indEn==4) % Correct dataobj(), permute back!
-          tmpData = permute(tmpData, [1, 3, 4, 2]);
-        elseif(indEn==2) % old format
-        else
-          error('Not yet implemented');
-        end
         PD = obj;
         PD.data_ = tmpData;
         PD.units = 'keV/(cm^2 s sr keV)';
       elseif flagdir == -1 && strcmp(obj.units,'keV/(cm^2 s sr keV)')
         reshapedData = reshapedData./(matEnergy.^2);
         tmpData = reshape(reshapedData,sizeData);
-        if(indEn==4) % Correct dataobj(), permute back!
-          tmpData = permute(tmpData, [1, 3, 4, 2]);
-        elseif(indEn==2) % old format
-        else
-          error('Not yet implemented');
-        end
         PD = obj;
         PD.data_ = tmpData;
         PD.units = 's^3/m^6';  
@@ -708,17 +659,7 @@
         tmpData = obj.data/1e12*mm^2*0.53707;
       end   
       
-<<<<<<< HEAD
-      [energy, indEn] = obj.energy;
-      if(indEn==4) % Correct dataobj(), but a quick workaround is to permute back to the old incorrect data. Remeber to permute back..
-        tmpData = permute(tmpData, [1, 4, 2, 3]);
-      elseif(indEn==2) % old format
-      else
-        error('Not yet implemented');
-      end
-=======
       energy = obj.depend{1};
->>>>>>> 8a032fdb
       sizeData = size(tmpData);
       reshapedData = reshape(tmpData,sizeData(1),sizeData(2),prod(sizeData(3:end)));
       if size(energy,1) == 1
@@ -730,24 +671,12 @@
       if nargin<2 || flagdir ~= -1
         reshapedData = reshapedData.*matEnergy;
         tmpData = reshape(reshapedData,sizeData);
-        if(indEn==4) % Correct dataobj(), permute back!
-          tmpData = permute(tmpData, [1, 3, 4, 2]);
-        elseif(indEn==2) % old format
-        else
-          error('Not yet implemented');
-        end
         PD = obj;
         PD.data_ = tmpData;
         PD.units = '1/(cm^2 s sr keV)';  
       elseif flagdir == -1 && strcmp(obj.units,'1/(cm^2 s sr keV)')
         reshapedData = reshapedData./matEnergy;
         tmpData = reshape(reshapedData,sizeData);
-        if(indEn==4) % Correct dataobj(), permute back!
-          tmpData = permute(tmpData, [1, 3, 4, 2]);
-        elseif(indEn==2) % old format
-        else
-          error('Not yet implemented');
-        end
         PD = obj;
         PD.data_ = tmpData;
         PD.units = 's^3/m^6';  
@@ -894,47 +823,26 @@
       if isempty(varargin); method = 'pchip'; else method = varargin{1}; end
         
       nt = obj.length;
-<<<<<<< HEAD
-      [old_energies, indEn] = obj.energy;
-      [~, indPh] = obj.phi;
-      [~, indTh] = obj.theta;
-      if ~( (indPh==2 && indTh==3) || (indPh==3 && indTh==4) )
-        error('Not yet implemented');
-      end
-=======
       old_energies = obj.depend{1};
->>>>>>> 8a032fdb
       unique_energies = unique(old_energies,'rows');
       new_energy = sort(torow(unique_energies(:)));
       new_energies = repmat(new_energy,nt,1);
       old_data = obj.data;
-      old_size = size(old_data);
-      switch indEn
-        case 2
-          new_data = NaN(old_size(1), numel(new_energy), old_size(3), old_size(4));
-        case 3
-          error('Not yet implemented.');
-        case 4
-          new_data = NaN(old_size(1), old_size(2), old_size(3), numel(new_energy));
-      end
+      new_data = nan(size(old_data,1),numel(new_energy),size(old_data,3),size(old_data,4));
       for it = 1:nt
-        for iaz = 1:old_size(indPh)
-          for ipol = 1:old_size(indTh)
-            switch indEn
-              case 2
-                new_data(it,:,iaz,ipol) = interp1(old_energies(it,:), old_data(it,:,iaz,ipol), new_energies(it,:), method);
-              case 4
-                new_data(it,iaz,ipol,:) = interp1(old_energies(it,:), squeeze(old_data(it,iaz,ipol,:)), new_energies(it,:), method);
-            end
+        for iaz = 1:size(new_data,3)
+          for ipol = 1:size(new_data,4)
+            new_data(it,:,iaz,ipol) = interp1(old_energies(it,:),old_data(it,:,iaz,ipol),new_energies(it,:),method);
           end
         end
       end
       new_data(new_data<0) = 0; % pchip sometimes give negative values, set these to zero
-      PD = obj.clone(obj.time, new_data);
-      PD.depend{indEn-1} = new_energies;
-      PD.ancillary.energy = PD.depend{indEn-1};
+      PD = obj.clone(obj.time,new_data);      
+      PD.depend{1} = new_energies;
+      PD.ancillary.energy = PD.depend{1};
       PD.ancillary.energy0 = new_energy;
       PD.ancillary.energy1 = new_energy;
+      
     end
     function PD = e64(obj)
       % E64 recompile data into 64 energy channels. Time resolution is
@@ -947,11 +855,11 @@
       
       if ~any([isfield(obj.ancillary,'energy0') isfield(obj.ancillary,'energy1') isfield(obj.ancillary,'esteptable')]) % construct energy0, energy1, and esteptable 
         esteptable = zeros(obj.length,1);
-        [energies,~,esteptable] = unique(obj.energy,'rows'); % consider using legacy
+        [energies,~,esteptable] = unique(obj.depend{1},'rows'); % consider using legacy
         energy0 = obj.depend{1}(1,:);
         energy1 = obj.depend{1}(2,:);
       end
-%FIXME: Change after correction in commit 944056878faae266f94bc422ac54a8e5a3d203f0
+      
       [pdistr,phir,energyr] = mms.psd_rebin(obj,TSeries(obj.time,obj.depend{2}),obj.ancillary.energy0,obj.ancillary.energy1,TSeries(obj.time,obj.ancillary.esteptable));
       PD = obj.clone(pdistr.time,pdistr.data);      
       PD.depend{1} = repmat(energyr,PD.length,1);
@@ -963,7 +871,6 @@
         PD.ancillary.energy1 = PD.depend{1};
       end
       if isfield(PD.ancillary,'esteptable'); PD.ancillary.esteptable = zeros(PD.length,1); end
-%FIXME END
     end
     function m = mass(obj)
       % Get mass of species
