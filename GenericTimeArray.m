--- conflicted
+++ resolved
@@ -194,22 +194,13 @@
 					out = feval(class(obj),tmpEpoch);
 					if numel(idx) > 1,
 						out = builtin('subsref',out,idx(2:end));
-<<<<<<< HEAD
-          end
-          [varargout{1:nargout}] = out;
-=======
 					end
 					[varargout{1:nargout}] = out;
->>>>>>> bdf302dd
 					% No support for indexing using '{}'
 				case '{}'
 					error('irf:GenericTimeArray:subsref',...
 						'Not a supported subscripted reference')
-<<<<<<< HEAD
-      end
-=======
-			end
->>>>>>> bdf302dd
+      end
     end
     
     function [idxLim,res] = tlim(obj,inp,mode)
