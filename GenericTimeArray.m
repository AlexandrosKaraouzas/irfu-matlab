--- conflicted
+++ resolved
@@ -1,6 +1,5 @@
 classdef (Abstract) GenericTimeArray
-<<<<<<< HEAD
-%GenericTimeArray Generic (Abstract) class describing a time array
+%GenericTimeArray  Generic (Abstract) class describing a time array
 %
 %  Methods:
 %     disp()
@@ -19,34 +18,13 @@
 %     pad_utc()
 %     validate_utc()
 %     LeapSeconds()
-=======
-  %GenericTimeArray Generic (Abstract) class describing a time array
-  %
-  %  Methods:
-  %     disp()
-  %     end()
-  %     isempty()
-  %     length()
-  %     size()
-  %     start() first point of the time array
-  %     stop() last point of the time array
-  %     tlim() Returns index and records within specified time interval
-  %     epochUnix()
-  %     tts()
-  %     ttns()
-  %
-  %     Static:
-  %     pad_utc()
-  %     validate_utc()
-  %     LeapSeconds()
->>>>>>> 50b3ca43
   
-  % ----------------------------------------------------------------------------
-  % "THE BEER-WARE LICENSE" (Revision 42):
-  % <yuri@irfu.se> wrote this file.  As long as you retain this notice you
-  % can do whatever you want with this stuff. If we meet some day, and you think
-  % this stuff is worth it, you can buy me a beer in return.   Yuri Khotyaintsev
-  % ----------------------------------------------------------------------------
+% ----------------------------------------------------------------------------
+% "THE BEER-WARE LICENSE" (Revision 42):
+% <yuri@irfu.se> wrote this file.  As long as you retain this notice you
+% can do whatever you want with this stuff. If we meet some day, and you think
+% this stuff is worth it, you can buy me a beer in return.   Yuri Khotyaintsev
+% ----------------------------------------------------------------------------
   
   properties
     epoch
