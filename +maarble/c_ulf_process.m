freqRange = 'pc35';cl_id = 2; tint=iso2epoch('2010-10-13T12:00:00Z') + [0 3*3600]; % PC3-5 example
%freqRange = 'pc12';cl_id = 1;tint=iso2epoch('2007-01-03T16:00:00Z') + [0 0.5*3600]; % PC1-2 example
%freqRange = [10 180]; cl_id = 4;tint=iso2epoch('2001-02-26T05:18:00Z') + [0 60]; % VLF example

outDir = '.';
plotFlag = 1;

wantPC12 = 0;
wantPC35 = 0; wantSCM = 0;
if ischar(freqRange)
    switch lower(freqRange)
        case 'all'
            wantPC12 = 1;
            wantPC35 = 1;
        case 'pc12'
            wantPC12 = 1;
        case 'pc35'
            wantPC35 = 1;
        otherwise
            error('Invalid value for freqRange')
    end
else
    if freqRange(1) > 1, wantSCM = 1; end
end


% Round time interval to minutes
tint = round(tint/60)*60;
t_1min = (tint(1):60:tint(end))';

cl_s = int2str(cl_id);

%% Download data
if 0
    caa_download(tint+[-30 30],['C' cl_s '_CP_FGM_5VPS'],'nowildcard');
    caa_download(tint+[-30 30],['C' cl_s '_CP_EFW_L3_E'],'nowildcard');
    caa_download(tint+[-30 30],['C' cl_s '_CP_AUX_POSGSE_1M'],'nowildcard');
    caa_download(tint+[-30 30],'CL_SP_AUX','nowildcard');
    caa_download(tint+[-30 30],['C' cl_s '_CP_FGM_FULL_ISR2'],'nowildcard');
    caa_download(tint+[-30 30],['C' cl_s '_CP_EFW_L2_E'],'nowildcard');
    caa_download(tint+[-30 30],['C' cl_s '_CP_STA_CWF_HBR_ISR2'],'nowildcard');
end

%% Load
% Construct 1 min-B0 (lowpassed at 1/600 Hz)
gseB_5VPS = c_caa_var_get(['B_vec_xyz_gse__C' cl_s '_CP_FGM_5VPS'],...
    'mat','tint',tint+[-30 30]);
gseR = c_caa_var_get(['sc_pos_xyz_gse__C' cl_s '_CP_FGM_5VPS'],...
    'mat','tint',tint+[-30 30]);
gseV = c_caa_var_get(['sc_v_xyz_gse__C' cl_s '_CP_AUX_POSGSE_1M'],...
    'mat','tint',tint+[-30 30]);
SAXlat = c_caa_var_get(['sc_at' cl_s '_lat__CL_SP_AUX'],...
    'mat','tint',tint+[-30 30]);
SAXlong = c_caa_var_get(['sc_at' cl_s '_long__CL_SP_AUX'],...
    'mat','tint',tint+[-30 30]);
[xspin,yspin,zspin] = sph2cart(mean(SAXlong(:,2))*pi/180,...
    mean(SAXlat(:,2))*pi/180,1); SAX = [xspin yspin zspin];
R = c_coord_trans('gse','isr2',gseR,'SAX',SAX);
V = c_coord_trans('gse','isr2',gseV,'SAX',SAX);
B_5VPS = c_coord_trans('gse','isr2',gseB_5VPS,'SAX',SAX);
                
if wantPC35
    E_4SEC = c_caa_var_get(['E_Vec_xy_ISR2__C' cl_s '_CP_EFW_L3_E'],...
        'mat','tint',tint+[-30 30]);
elseif wantPC12
    B_FULL = c_caa_var_get(['B_vec_xyz_isr2__C' cl_s '_CP_FGM_FULL_ISR2'],...
        'mat','tint',tint+[-1 1]);
    % XXX
    % TODO: We need to check the bitmask here and not use any data with low
    % quality.
    E_L2 = c_caa_var_get(['E_Vec_xy_ISR2__C' cl_s '_CP_EFW_L2_E'],...
        'mat','tint',tint+[-1 1]);
else
    E_L2 = c_caa_var_get(['E_Vec_xy_ISR2__C' cl_s '_CP_EFW_L2_E'],...
        'mat','tint',tint+[-1 1]);
    B_FULL = c_caa_var_get(['B_vec_xyz_isr2__C' cl_s '_CP_FGM_FULL_ISR2'],...
        'mat','tint',tint+[-1 1]);
    if wantSCM
        BSC = c_caa_var_get('B_vec_xyz_Instrument__C4_CP_STA_CWF_HBR_ISR2','mat');
    end
end

%% Calculate and plot
bf = irf_filt(B_5VPS,0,1/600,1/5,5);
B0_1MIN = irf_resamp(bf,t_1min); clear bf

if wantPC35
    t_4SEC = ((tint(1)+2):4:tint(end))';
    B_4SEC = irf_resamp(B_5VPS,t_4SEC);
    E3D_4SEC = irf_edb(irf_resamp(E_4SEC,t_4SEC),B_4SEC,15,'Eperp+NaN'); % Ez
    
    % Construct the inertial frame
    evxb = irf_tappl(irf_cross(B_4SEC,irf_resamp(V,t_4SEC)),'*1e-3*(-1)');
    iE3D_4SEC = E3D_4SEC;
    iE3D_4SEC(:,2:4) = iE3D_4SEC(:,2:4) - evxb(:,2:4);
    
    tic; res = ...
        irf_ebsp(iE3D_4SEC,B_4SEC,[],B0_1MIN,R,'pc35',...
        'fac','polarization','noresamp','fullB=dB');
    toc
    BMAG = irf_abs(B0_1MIN); BMAG(:,2:4) = []; BMAG = irf_resamp(BMAG,res.t);
<<<<<<< HEAD
    h=irf_pl_ebsp(cl_id,R,res.t,'pc35',BMAG,res.bb,...
        res.eesum,res.ee,res.pf_xyz,res.pf_rtp,...
        res.k,res.dop,res.ellipticity);
elseif wantPC12
=======
    h=irf_pl_ebsp_old(cl_id,R,res.t,'pc35',BMAG,res.bb_xxyyzzss,...
        res.ee_ss,res.ee_xxyyzzss,res.pf_xyz,res.pf_rtp,...
        res.k_tp,res.dop,res.ellipticity);
end
if wantPC12
>>>>>>> 168065d9
    fFGM = 22.5;
    t_BASE = (fix(min(B_FULL(1,1),E_L2(1,1))):2.0/fFGM:ceil(max(B_FULL(end,1),E_L2(end,1))))';
    B_BASE = irf_resamp(B_FULL,t_BASE);
    E3D_BASE = irf_edb(irf_resamp(E_L2,t_BASE),B_BASE,15,'Eperp+NaN'); % Ez
    
    % Construct the inertial frame
    evxb = irf_tappl(irf_cross(B_BASE,irf_resamp(V,t_BASE)),'*1e-3*(-1)');
    iE3D_BASE = E3D_BASE;
    iE3D_BASE(:,2:4) = iE3D_BASE(:,2:4) - evxb(:,2:4);
    
    tic
    res = irf_ebsp(iE3D_BASE,B_BASE,[],B0_1MIN,R,'pc12',...
        'fac','polarization','noresamp','fullB=dB','dedotb=0');
    toc
    BMAG = irf_abs(B0_1MIN); BMAG(:,2:4) = []; BMAG = irf_resamp(BMAG,res.t);
<<<<<<< HEAD
    h=irf_pl_ebsp(cl_id,R,res.t,'pc12',BMAG,res.bb,...
        res.eesum,res.ee,res.pf_xyz,res.pf_rtp,...
        res.k,res.dop,res.ellipticity);
else
    if wantSCM
        res = irf_ebsp(E_L2,BSC,B_FULL,B_5VPS,R,freqRange,...
        'fac','polarization','dedotb=0');
    end
=======
    h=irf_pl_ebsp_old(cl_id,R,res.t,'pc12',BMAG,res.bb_xxyyzzss,...
        res.ee_ss,res.ee_xxyyzzss,res.pf_xyz,res.pf_rtp,...
        res.k_tp,res.dop,res.ellipticity);
>>>>>>> 168065d9
end<|MERGE_RESOLUTION|>--- conflicted
+++ resolved
@@ -99,18 +99,10 @@
         'fac','polarization','noresamp','fullB=dB');
     toc
     BMAG = irf_abs(B0_1MIN); BMAG(:,2:4) = []; BMAG = irf_resamp(BMAG,res.t);
-<<<<<<< HEAD
-    h=irf_pl_ebsp(cl_id,R,res.t,'pc35',BMAG,res.bb,...
-        res.eesum,res.ee,res.pf_xyz,res.pf_rtp,...
-        res.k,res.dop,res.ellipticity);
-elseif wantPC12
-=======
     h=irf_pl_ebsp_old(cl_id,R,res.t,'pc35',BMAG,res.bb_xxyyzzss,...
         res.ee_ss,res.ee_xxyyzzss,res.pf_xyz,res.pf_rtp,...
         res.k_tp,res.dop,res.ellipticity);
-end
-if wantPC12
->>>>>>> 168065d9
+elseif wantPC12
     fFGM = 22.5;
     t_BASE = (fix(min(B_FULL(1,1),E_L2(1,1))):2.0/fFGM:ceil(max(B_FULL(end,1),E_L2(end,1))))';
     B_BASE = irf_resamp(B_FULL,t_BASE);
@@ -126,18 +118,12 @@
         'fac','polarization','noresamp','fullB=dB','dedotb=0');
     toc
     BMAG = irf_abs(B0_1MIN); BMAG(:,2:4) = []; BMAG = irf_resamp(BMAG,res.t);
-<<<<<<< HEAD
-    h=irf_pl_ebsp(cl_id,R,res.t,'pc12',BMAG,res.bb,...
-        res.eesum,res.ee,res.pf_xyz,res.pf_rtp,...
-        res.k,res.dop,res.ellipticity);
+    h=irf_pl_ebsp_old(cl_id,R,res.t,'pc12',BMAG,res.bb_xxyyzzss,...
+        res.ee_ss,res.ee_xxyyzzss,res.pf_xyz,res.pf_rtp,...
+        res.k_tp,res.dop,res.ellipticity);
 else
     if wantSCM
         res = irf_ebsp(E_L2,BSC,B_FULL,B_5VPS,R,freqRange,...
         'fac','polarization','dedotb=0');
     end
-=======
-    h=irf_pl_ebsp_old(cl_id,R,res.t,'pc12',BMAG,res.bb_xxyyzzss,...
-        res.ee_ss,res.ee_xxyyzzss,res.pf_xyz,res.pf_rtp,...
-        res.k_tp,res.dop,res.ellipticity);
->>>>>>> 168065d9
 end