classdef TSeries
<<<<<<< HEAD
	%TSeries Generic time dependent variable
	%   Time varibale has 2 fields: T - time [GenericTimeArray] and DATA
	%
	%   TS = TSeries(T,DATA,[ARGS])
	%
	%   ARGS:
	%      'to','TensorOrder' - 0 (scalar-default), 1 (vector), 2 (tensor)
	%      'tb','TensorBasis' -
	%                           xyz (Cartesian)
	%                           rtp (Spherical,colatitude)
	%                           rlp (Spherical,latitude)
	%                           rpz (Cylindrical)
	%                           xy (Cartesian 2D)
	%                           tp (Polar 2D)
	%      'repres' - Representation for each of the dimensions of the DATA
	%      as a cell array containing description of tensor dimensionality
	%      or {} if the DATA dimension correspond to variables associated
	%      with other independent variables of the data product, such and a
	%      particle energy or a spectral frequency channel.
	%
	%      For more infor on representation see Cluster Metadata Dictionary
	%           http://caa.estec.esa.int/caa/doc_format_meta.xml
	%
	%  ARGS MACROs:
	%      'vec_xyz','vec_rtp','vec_rlp','vec_rpz' - 3D vectors
	%      'vec_xy','vec_rt'                       - 2D vectors
	%
	%  Example:
	%
	%  epoch = EpochUnix(iso2epoch('2002-03-04T09:30:00Z')+(0:3));
	%  data4x2 = [1 2; 3 4; 5 6; 7 8];
	%  data4x3 = [1 2 3; 4 5 6; 7 8 9; 10 11 12];
	%  data4x3x3 = rand(4,3,3);
	%
	%  % TensorOrder=1, 2 components of 2D vector
	%  TsVec2DXY = TSeries(epoch,data4x2,'TensorOrder',1,'TensorBasis','xy',...
	%          'repres',{'x','y'})
	%
	%  % Or using equvivalent macro
	%  TsVec2DXY = TSeries(epoch,data4x2,'vec_xy')
	%
	%  % TensorOrder=1, 3 components of 3D vector
	%  TsVec3DRTP = TSeries(epoch,data4x3,'vec_rtp')
	%
	%  % TensorOrder=1, 2 components (x,z) of incomplete 3D vector
	%  TsVec3DXZ = TSeries(epoch,data4x2,'TensorOrder',1,'TensorBasis','xyz',...
	%          'repres',{'x','z'})
	%
	%  % TensorOrder=2, 3x3 components of tensor (3D, default basis=xyz)
	%  TsTen3D = TSeries(epoch,data4x3x3,'TensorOrder',2,...
	%          'repres',{'x','y','z'},'repres',{'x','y','z'})
	%
	%  % TensorOrder=1, 3 energies x 3 components of vector (3D, spherical)
	%  TsPflux = TSeries(epoch,data4x3x3,'TensorOrder',1,'TensorBasis','rtp',...
	%          'repres',{},'repres',{'r','t','p'})
	
	
	% ----------------------------------------------------------------------------
	% "THE BEER-WARE LICENSE" (Revision 42):
	% <yuri@irfu.se> wrote this file.  As long as you retain this notice you
	% can do whatever you want with this stuff. If we meet some day, and you think
	% this stuff is worth it, you can buy me a beer in return.   Yuri Khotyaintsev
	% ----------------------------------------------------------------------------
	
	properties (Access=protected)
		data_
		t_ % GenericTimeArray
		fullDim_
		tensorOrder_ = 0;
		tensorBasis_ = '';
	end
	
	properties (Dependent = true)
		data
		time
	end
	
	properties (SetAccess = immutable,Dependent = true)
		tensorOrder
		tensorBasis
	end
	
	properties (Constant = true, Hidden = true)
		MAX_TENSOR_ORDER = 2;
		BASIS = {'xyz','rtp','rlp','rpz','xy','rp'};
		BASIS_NAMES = {...
			'Cartesian','Spherical,colatitude', 'Spherical,latitude','Cylindrical',...
			'Cartesian 2D','Polar 2D'};
	end
	
	properties (SetAccess = protected)
		representation
	end
	
	properties
		name = '';
		userData = [];
	end
	
	methods
		function obj = TSeries(t,data,varargin)
			if  nargin == 0, obj.data_ = []; obj.t_ = []; return, end
			
			if nargin<2, error('2 inputs required'), end
			if ~isa(t,'GenericTimeArray')
				error('irf:GenericTimeArray:GenericTimeArray:badInputs',...
					'T must be of GenericTimeArray type or derived from it')
			end
			if ~isnumeric(data)
				error('irf:GenericTimeArray:GenericTimeArray:badInputs',...
					'DATA must be numeric')
			end
			if size(data,1) ~= t.length()
				error('irf:GenericTimeArray:GenericTimeArray:badInputs',...
					'T and DATA must have the same number of records')
			end
			obj.data_ = data; obj.t_ = t;
			obj.fullDim_ = cell(ndims(data),1);
			obj.representation = cell(ndims(data),1); iDim = 1;
			if ~isempty(obj.t_)
				obj.representation{iDim} = obj.t_; iDim = iDim + 1;
			end
			
			args = varargin;
			flagTensorOrderSet = false; flagTensorBasisSet = false;
			while ~isempty(args)
				x = args{1}; args(1) = [];
				switch lower(x)
					case {'vec_xyz','vec_rtp','vec_rlp','vec_rpz'}
						if ndims(obj.data_)>2, %#ok<ISMAT>
							error('irf:GenericTimeArray:GenericTimeArray:badInputs',...
								'DATA has more than 2 dimentions (needed for 3D vec)')
						elseif size(obj.data_,2)~=3
							error('irf:GenericTimeArray:GenericTimeArray:badInputs',...
								'size(DATA,2) must be 3 for 3D vec')
						end
						obj.tensorOrder_ = 1; flagTensorOrderSet = true;
						[~,iB] = intersect(obj.BASIS,x(5:7));
						obj.tensorBasis_ = iB; flagTensorBasisSet = true;
						obj.representation{2} = {x(5), x(6), x(7)};
						obj.fullDim_{2} = true;
					case {'vec_xy','vec_rt'}
						if ndims(obj.data_)>2, %#ok<ISMAT>
							error('irf:GenericTimeArray:GenericTimeArray:badInputs',...
								'DATA has more than 2 dimentions (needed for 2D vec)')
						elseif size(obj.data_,2)~=2
							error('irf:GenericTimeArray:GenericTimeArray:badInputs',...
								'size(DATA,2) must be 2 for 2D vec')
						end
						obj.tensorOrder_ = 1; flagTensorOrderSet = true;
						[~,iB] = intersect(obj.BASIS,x(5:6));
						obj.tensorBasis_ = iB; flagTensorBasisSet = true;
						obj.representation{2} = {x(5), x(6)}; obj.fullDim_{2} = true;
					case {'to','tensororder'}
						if flagTensorOrderSet
							error('irf:GenericTimeArray:GenericTimeArray:badInputs',...
								'tensorOrder already set')
						end
						if ~isempty(args), y = args{1}; args(1) = [];
						else
							error('irf:GenericTimeArray:GenericTimeArray:badInputs',...
								'tensorOrder requires a second argument')
						end
						if ~isempty(intersect(y,(0:1:obj.MAX_TENSOR_ORDER)))
							obj.tensorOrder_ = y; flagTensorOrderSet = true;
							if y>0,
								% Check if we have any data dimension with 1..3 elements
								found = false;
								for i=2:ndims(obj.data_)
									if size(obj.data_,i)<=3, found = true; break, end
								end
								if ~found,
									error('irf:GenericTimeArray:GenericTimeArray:badInputs',...
										'cannot construct tensor:all data dimensions have size<=3')
								end
								obj.tensorBasis_ = 1; % set default basis to XYZ
							end
						else
							error('irf:GenericTimeArray:GenericTimeArray:badInputs',...
								'tensorOrder must be 0<=tensorOrder<=%d',...
								obj.MAX_TENSOR_ORDER)
						end
						
					case {'tb','basis','tensorbasis'}
						if flagTensorBasisSet
							error('irf:GenericTimeArray:GenericTimeArray:badInputs',...
								'tensorBasis already set')
						end
						if obj.tensorOrder_==0
							error('irf:GenericTimeArray:GenericTimeArray:badInputs',...
								'cannot set tensorBasis for a scalar (tensorOrder=0)')
						end
						if ~isempty(args), y = args{1}; args(1) = [];
						else
							error('irf:GenericTimeArray:GenericTimeArray:badInputs',...
								'tensorBasis requires a second argument')
						end
						[~,iB] = intersect(obj.BASIS,y);
						if ~isempty(iB)
							obj.tensorBasis_ = iB; flagTensorBasisSet = true;
						else
							error('irf:GenericTimeArray:GenericTimeArray:badInputs',...
								'tensorBais value not recognized')
						end
					case {'rep','repres','representation'}
						if isempty(obj.tensorOrder_),
							error('irf:GenericTimeArray:GenericTimeArray:badInputs',...
								'Must specify TensorOrder first')
						end
						if iDim>ndims(data),
							error('irf:GenericTimeArray:GenericTimeArray:badInputs',...
								'Representation already set for all DATA dimensions')
						end
						if ~isempty(args), y = args{1}; args(1) = [];
						else
							error('irf:GenericTimeArray:GenericTimeArray:badInputs',...
								'Representation requires a second argument')
						end
						if isempty(y) && iDim<ndims(data), iDim = iDim + 1;
						else
							[ok,msg] = validate_representation(y);
							if ~isempty(ok),
								obj.fullDim_{iDim}=ok; obj.representation{iDim} = y;
								iDim = iDim + 1;
							else
								error('irf:GenericTimeArray:GenericTimeArray:badInputs',msg)
							end
						end
					case 'depend'
					otherwise
						error('irf:GenericTimeArray:GenericTimeArray:badInputs',...
							'Unknown parameter')
				end
			end
			
			% XXX: TODO Validate if we have non-empty Representation set for
			% number of dimensions corresponding to tensor order
			
			function [ok,msg] = validate_representation(x)
				ok = []; msg = '';
				sDim = size(obj.data,iDim); tb = obj.BASIS{obj.tensorBasis_};
				if sDim>length(tb),
					msg = sprintf(...
						'Dimension %d size %d>%d (Basis=%s) cannot have Representation. Use Depend instead',...
						iDim,sDim,length(tb),tb);
					return
				end
				if ~iscell(x),
					msg = 'Representation requires a cell input'; return
				end
				if sDim~=length(x),
					msg = sprintf('Representation requires a cell(%d) input',sDim);
					return
				end
				if ~all(cellfun(@(x) ischar(x) && length(x)==1,x))
					msg = sprintf(...
						'Representation requires char(%d) cells elements',...
						obj.tensorOrder_);
					return
				end
				s = sprintf('%s',char(x)');
				if length(s)~=length(unique(s))
					msg = sprintf(...
						'Representation (%s) contains repeating attributes',s);
					return
				end
				s = unique(s);
				c = length((intersect(tb,s)));
				if c == 0, msg = sprintf('Unrecognized representation');
				elseif length(s) == c, ok = true; % complete dim
				elseif length(s) < c, ok = false; % incomplete dim
				elseif length(s) > c
					d = setdiff(s,tb); s1 = sprintf('%s',char(d)');
					msg = sprintf(...
						'Unrecognized entries (%s) for representation ''%s''',s1,tb);
				else error('should not be here')
				end
			end
		end
		
		function value = get.data(obj)
			value = obj.data_;
		end
		
		function value = get.time(obj)
			value = obj.t_;
		end
		function value = t(obj)
			value = obj.t_;
		end
		
		function value = get.tensorBasis(obj)
			value = [obj.BASIS{obj.tensorBasis_}...
				' (' obj.BASIS_NAMES{obj.tensorBasis_} ')'];
		end
		
		function value = get.tensorOrder(obj)
			value = obj.tensorOrder_;
		end
		
		%Components
		function y = x(obj)
			%access X component
			y = getComponent(obj,'x'); if isempty(y), error('cannot get X'), end
		end
		function y = y(obj)
			%access Y component
			y = getComponent(obj,'y'); if isempty(y), error('cannot get Y'), end
		end
		function y = z(obj)
			%access Z component
			y = getComponent(obj,'z'); if isempty(y), error('cannot get Z'), end
		end
		function y = r(obj)
			%access R component
			y = getComponent(obj,'r'); if isempty(y), error('cannot get R'), end
		end
%		function y = t(obj)
			%access T(theta) component
%			y = getComponent(obj,'t'); if isempty(y), error('cannot get T'), end
%		end
		function y = p(obj)
			%access P(phi) component
			y = getComponent(obj,'p'); if isempty(y), error('cannot get P'), end
		end
		function y = l(obj)
			%access L(lambda) component
			y = getComponent(obj,'l'); if isempty(y), error('cannot get L'), end
		end
		
		function obj = set.data(obj,value)
			if all(size(value) == size(obj.data_)), obj.data_ = value;
			else
				error('irf:GenericTimeArray:setdata:badInputs',...
					'size of DATA cannot be changed')
			end
		end
		
		function obj = set.time(obj,value)
			if ~isa(t,'GenericTimeArray')
				error('irf:GenericTimeArray:sett:badInputs',...
					'T must be of GenericTimeArray type or derived from it')
			end
			if value.length() ~= obj.length()
				error('irf:GenericTimeArray:sett:badInputs',...
					'T must have the same number of records')
			end
			obj.t_ = value;
		end
		
		function res = isempty(obj)
			res = isempty(obj.t_);
		end
		
		function l = length(obj)
			if isempty(obj.t_), l = 0;
			else l = obj.t_.length();
			end
		end
=======
  %TSeries Generic time dependent variable
  %   Time varibale has 2 fields: T - time [GenericTimeArray] and DATA 
  %
  %   TS = TSeries(T,DATA,[ARGS])
  %
  %   ARGS:
  %      'to','TensorOrder' - 0 (scalar-default), 1 (vector), 2 (tensor)
  %      'tb','TensorBasis' - 
  %                           xyz (Cartesian)
  %                           rtp (Spherical,colatitude)
  %                           rlp (Spherical,latitude)
  %                           rpz (Cylindrical)
  %                           xy (Cartesian 2D)
  %                           tp (Polar 2D)
  %      'repres' - Representation for each of the dimensions of the DATA
  %      as a cell array containing description of tensor dimensionality
  %      or {} if the DATA dimension correspond to variables associated 
  %      with other independent variables of the data product, such and a 
  %      particle energy or a spectral frequency channel.
  %
  %      For more infor on representation see Cluster Metadata Dictionary
  %           http://caa.estec.esa.int/caa/doc_format_meta.xml
  %
  %  ARGS MACROs:
  %      'vec_xyz','vec_rtp','vec_rlp','vec_rpz' - 3D vectors
  %      'vec_xy','vec_rt'                       - 2D vectors
  %
  %  Example:
  %
  %  epoch = EpochUnix(iso2epoch('2002-03-04T09:30:00Z')+(0:3));
  %  data4x2 = [1 2; 3 4; 5 6; 7 8];
  %  data4x3 = [1 2 3; 4 5 6; 7 8 9; 10 11 12];
  %  data4x3x3 = rand(4,3,3);
  %
  %  % TensorOrder=1, 2 components of 2D vector
  %  TsVec2DXY = TSeries(epoch,data4x2,'TensorOrder',1,'TensorBasis','xy',...
  %          'repres',{'x','y'})
  %
  %  % Or using equvivalent macro
  %  TsVec2DXY = TSeries(epoch,data4x2,'vec_xy')
  %
  %  % TensorOrder=1, 3 components of 3D vector
  %  TsVec3DRTP = TSeries(epoch,data4x3,'vec_rtp')
  %
  %  % TensorOrder=1, 2 components (x,z) of incomplete 3D vector
  %  TsVec3DXZ = TSeries(epoch,data4x2,'TensorOrder',1,'TensorBasis','xyz',...
  %          'repres',{'x','z'})
  %  
  %  % TensorOrder=2, 3x3 components of tensor (3D, default basis=xyz)
  %  TsTen3D = TSeries(epoch,data4x3x3,'TensorOrder',2,...
  %          'repres',{'x','y','z'},'repres',{'x','y','z'})
  %
  %  % TensorOrder=1, 3 energies x 3 components of vector (3D, spherical)
  %  TsPflux = TSeries(epoch,data4x3x3,'TensorOrder',1,'TensorBasis','rtp',...
  %          'repres',{},'repres',{'r','t','p'})
  
  
% ----------------------------------------------------------------------------
% "THE BEER-WARE LICENSE" (Revision 42):
% <yuri@irfu.se> wrote this file.  As long as you retain this notice you
% can do whatever you want with this stuff. If we meet some day, and you think
% this stuff is worth it, you can buy me a beer in return.   Yuri Khotyaintsev
% ----------------------------------------------------------------------------

  properties (Access=protected)
    data_
    t_ % GenericTimeArray
    fullDim_
    tensorOrder_ = 0;
    tensorBasis_ = '';
  end
  
  properties (Dependent = true)
    data
    time
  end
  
  properties (SetAccess = immutable,Dependent = true)
    tensorOrder
    tensorBasis
  end
  
  properties (Constant = true, Hidden = true)
    MAX_TENSOR_ORDER = 2;
    BASIS = {'xyz','rtp','rlp','rpz','xy','rp'};
    BASIS_NAMES = {...
      'Cartesian','Spherical,colatitude', 'Spherical,latitude','Cylindrical',...
      'Cartesian 2D','Polar 2D'};
  end
  
  properties (SetAccess = protected)
    representation
  end
  
  properties 
    name = '';
    userData = [];
  end
  
  methods
    function obj = TSeries(t,data,varargin)
      if  nargin == 0, obj.data_ = []; obj.t_ = []; return, end
      
      if nargin<2, error('2 inputs required'), end
      if ~isa(t,'GenericTimeArray')
        error('irf:GenericTimeArray:GenericTimeArray:badInputs',...
          'T must be of GenericTimeArray type or derived from it')
      end
      if ~isnumeric(data)
        error('irf:GenericTimeArray:GenericTimeArray:badInputs',...
          'DATA must be numeric')
      end
      if size(data,1) ~= t.length()
        error('irf:GenericTimeArray:GenericTimeArray:badInputs',...
          'T and DATA must have the same number of records')
      end
      obj.data_ = data; obj.t_ = t;
      obj.fullDim_ = cell(ndims(data),1);
      obj.representation = cell(ndims(data),1); iDim = 1;
      if ~isempty(obj.t_)
        obj.representation{iDim} = obj.t_; iDim = iDim + 1;
      end
      
      args = varargin;
      flagTensorOrderSet = false; flagTensorBasisSet = false;
      while ~isempty(args)
        x = args{1}; args(1) = [];
        switch lower(x)
          case {'vec_xyz','vec_rtp','vec_rlp','vec_rpz'}
            if ndims(obj.data_)>2, %#ok<ISMAT>
              error('irf:GenericTimeArray:GenericTimeArray:badInputs',...
                'DATA has more than 2 dimentions (needed for 3D vec)')
            elseif size(obj.data_,2)~=3
              error('irf:GenericTimeArray:GenericTimeArray:badInputs',...
                'size(DATA,2) must be 3 for 3D vec')
            end
            obj.tensorOrder_ = 1; flagTensorOrderSet = true;
            [~,iB] = intersect(obj.BASIS,x(5:7));
            obj.tensorBasis_ = iB; flagTensorBasisSet = true;
            obj.representation{2} = {x(5), x(6), x(7)}; 
            obj.fullDim_{2} = true;
          case {'vec_xy','vec_rt'}
            if ndims(obj.data_)>2, %#ok<ISMAT>
              error('irf:GenericTimeArray:GenericTimeArray:badInputs',...
                'DATA has more than 2 dimentions (needed for 2D vec)')
            elseif size(obj.data_,2)~=2
              error('irf:GenericTimeArray:GenericTimeArray:badInputs',...
                'size(DATA,2) must be 2 for 2D vec')
            end
            obj.tensorOrder_ = 1; flagTensorOrderSet = true;
            [~,iB] = intersect(obj.BASIS,x(5:6));
            obj.tensorBasis_ = iB; flagTensorBasisSet = true;
            obj.representation{2} = {x(5), x(6)}; obj.fullDim_{2} = true;
          case {'to','tensororder'}
            if flagTensorOrderSet
              error('irf:GenericTimeArray:GenericTimeArray:badInputs',...
                'tensorOrder already set')
            end
            if ~isempty(args), y = args{1}; args(1) = [];
            else
              error('irf:GenericTimeArray:GenericTimeArray:badInputs',...
                'tensorOrder requires a second argument')
            end
            if ~isempty(intersect(y,(0:1:obj.MAX_TENSOR_ORDER)))  
              obj.tensorOrder_ = y; flagTensorOrderSet = true;
              if y>0,
                % Check if we have any data dimension with 1..3 elements
                found = false;
                for i=2:ndims(obj.data_)
                  if size(obj.data_,i)<=3, found = true; break, end
                end
                if ~found,
                  error('irf:GenericTimeArray:GenericTimeArray:badInputs',...
                    'cannot construct tensor:all data dimensions have size<=3')
                end
                obj.tensorBasis_ = 1; % set default basis to XYZ
              end
            else
              error('irf:GenericTimeArray:GenericTimeArray:badInputs',...
                'tensorOrder must be 0<=tensorOrder<=%d',...
                obj.MAX_TENSOR_ORDER)
            end
            
          case {'tb','basis','tensorbasis'}
            if flagTensorBasisSet
              error('irf:GenericTimeArray:GenericTimeArray:badInputs',...
                'tensorBasis already set')
            end
            if obj.tensorOrder_==0
              error('irf:GenericTimeArray:GenericTimeArray:badInputs',...
                'cannot set tensorBasis for a scalar (tensorOrder=0)')
            end
            if ~isempty(args), y = args{1}; args(1) = [];
            else
              error('irf:GenericTimeArray:GenericTimeArray:badInputs',...
                'tensorBasis requires a second argument')
            end
            [~,iB] = intersect(obj.BASIS,y);
            if ~isempty(iB)
              obj.tensorBasis_ = iB; flagTensorBasisSet = true;
            else
              error('irf:GenericTimeArray:GenericTimeArray:badInputs',...
                'tensorBais value not recognized')
            end
          case {'rep','repres','representation'}
            if isempty(obj.tensorOrder_),
              error('irf:GenericTimeArray:GenericTimeArray:badInputs',...
                'Must specify TensorOrder first')
            end
            if iDim>ndims(data),
              error('irf:GenericTimeArray:GenericTimeArray:badInputs',...
                'Representation already set for all DATA dimensions')
            end 
            if ~isempty(args), y = args{1}; args(1) = [];
            else
              error('irf:GenericTimeArray:GenericTimeArray:badInputs',...
                'Representation requires a second argument')
            end
            if isempty(y) && iDim<ndims(data), iDim = iDim + 1;
            else
              [ok,msg] = validate_representation(y);
              if ~isempty(ok),
                obj.fullDim_{iDim}=ok; obj.representation{iDim} = y;
                iDim = iDim + 1;
              else
                error('irf:GenericTimeArray:GenericTimeArray:badInputs',msg)
              end
            end
          case 'depend'
          otherwise
            error('irf:GenericTimeArray:GenericTimeArray:badInputs',...
                'Unknown parameter')
        end
      end
      
      % XXX: TODO Validate if we have non-empty Representation set for
      % number of dimensions corresponding to tensor order
      
      function [ok,msg] = validate_representation(x)
        ok = []; msg = '';
        sDim = size(obj.data,iDim); tb = obj.BASIS{obj.tensorBasis_};
        if sDim>length(tb),
          msg = sprintf(...
            'Dimension %d size %d>%d (Basis=%s) cannot have Representation. Use Depend instead',...
            iDim,sDim,length(tb),tb);
          return
        end
        if ~iscell(x), 
          msg = 'Representation requires a cell input'; return
        end
        if sDim~=length(x), 
          msg = sprintf('Representation requires a cell(%d) input',sDim);
          return
        end
        if ~all(cellfun(@(x) ischar(x) && length(x)==1,x))
          msg = sprintf(...
            'Representation requires char(%d) cells elements',...
            obj.tensorOrder_);
          return
        end
        s = sprintf('%s',char(x)');
        if length(s)~=length(unique(s))
          msg = sprintf(...
            'Representation (%s) contains repeating attributes',s);
          return
        end
        s = unique(s); 
        c = length((intersect(tb,s)));
        if c == 0, msg = sprintf('Unrecognized representation');
        elseif length(s) == c, ok = true; % complete dim
        elseif length(s) < c, ok = false; % incomplete dim
        elseif length(s) > c
          d = setdiff(s,tb); s1 = sprintf('%s',char(d)');
          msg = sprintf(...
            'Unrecognized entries (%s) for representation ''%s''',s1,tb);
        else error('should not be here')
        end
      end
    end
    
    function value = get.data(obj)
      value = obj.data_;
    end
    
    function value = get.time(obj)
      value = obj.t_;
    end
    
    function value = get.tensorBasis(obj)
      value = [obj.BASIS{obj.tensorBasis_}...
        ' (' obj.BASIS_NAMES{obj.tensorBasis_} ')'];
    end
    
    function value = get.tensorOrder(obj)
      switch obj.tensorOrder_
        case 0, value = '0 (Scalar)';
        case 1, value = '1 (Vector)';
        case 2, value = '2 (Tensor)';
      end
    end
    
    %Components
    function y = x(obj)
      %access X component
      y = getComponent(obj,'x'); if isempty(y), error('cannot get X'), end
    end
    function y = y(obj)
      %access Y component
      y = getComponent(obj,'y'); if isempty(y), error('cannot get Y'), end
    end
    function y = z(obj)
      %access Z component
      y = getComponent(obj,'z'); if isempty(y), error('cannot get Z'), end
    end
    function y = r(obj)
      %access R component
      y = getComponent(obj,'r'); if isempty(y), error('cannot get R'), end
    end
    function y = t(obj)
      %access T(theta) component
      y = getComponent(obj,'t'); if isempty(y), error('cannot get T'), end
    end
    function y = p(obj)
      %access P(phi) component
      y = getComponent(obj,'p'); if isempty(y), error('cannot get P'), end
    end
    function y = l(obj)
      %access L(lambda) component
      y = getComponent(obj,'l'); if isempty(y), error('cannot get L'), end
    end
    
    function obj = set.data(obj,value)
      if all(size(value) == size(obj.data_)), obj.data_ = value;
      else
        error('irf:GenericTimeArray:setdata:badInputs',...
          'size of DATA cannot be changed')
      end
    end
    
    function obj = set.time(obj,value)
      if ~isa(t,'GenericTimeArray')
        error('irf:GenericTimeArray:sett:badInputs',...
          'T must be of GenericTimeArray type or derived from it')
      end
      if value.length() ~= obj.length()
        error('irf:GenericTimeArray:sett:badInputs',...
          'T must have the same number of records')
      end
      obj.t_ = value;
    end
    
    function res = isempty(obj)
      res = isempty(obj.t_);
    end
    
    function l = length(obj)
      if isempty(obj.t_), l = 0;
      else l = obj.t_.length();
      end
    end
    
>>>>>>> 94f4240a
		function obj = plus(obj,inp)
			if isnumeric(inp) 
				if numel(inp) == 1
					obj.data_ = obj.data_ + inp;
				else
					sizeInp = size(inp);
					sizeObj = size(obj.data);
					if numel(sizeInp) == numel(sizeObj) && ...
							sizeInp(1) == 1 && ...
							all(sizeInp(2:end) == sizeObj(2:end))
						obj.data_ = obj.data_ + repmat(inp,[sizeObj(1) ones(1,numel(sizeInp)-1)]);
					end
				end
			else
				error('Plus not defined');
			end
    end
    
    function obj = minus(obj,inp)
			if isnumeric(inp) && ...
					((numel(inp) == 1) || (size(inp,2) == size(obj.data_,2)))
				obj.data_ = obj.data_ - inp;
			else
				error('Plus not defined');
			end
    end
    
		function obj = mtimes(obj,inp)
			if isnumeric(inp) && numel(inp) == 1,
				obj.data_ = obj.data_ * inp;
			else
				error('mtimes not defined');
			end
<<<<<<< HEAD
		end
		function [varargout] = subsref(obj,idx)
			%SUBSREF handle indexing
			switch idx(1).type
				% Use the built-in subsref for dot notation
				case '.'
					[varargout{1:nargout}] = builtin('subsref',obj,idx);
				case '()'
					tmpEpoch = builtin('subsref',obj.time,idx(1));
					obj.t_ = tmpEpoch;
					idxTmp = repmat({':'}, ndims(obj.data), 1);
					idxTmp(1) = idx(1).subs;
					obj.data_ = obj.data_(idxTmp{:});
					if numel(idx) > 1,
						obj = builtin('subsref',obj,idx(2:end));
					end
					[varargout{1:nargout}] = obj;
				case '{}'
					error('irf:GenericTimeArray:subsref',...
						'Not a supported subscripted reference')
			end
		end
		
	end
	
	methods (Access=protected)
		function res = getComponent(obj,comp)
			res = [];
			nd = ndims(obj.data_);
			if nd>6, return, end % we cannot support more than 5 dimensions
			teno = obj.tensorOrder_;
			if length(comp)~=teno, return, end
			basis = obj.BASIS{teno};
			if ~any(basis==comp(1)), return
			elseif length(comp)==2 && ~any(obj.BASIS(obj.tensorBasis_)==comp(2))
				return
			end
			switch obj.tensorOrder_
				case 0, error('should no be here')
				case 1
					iDim = find((~cellfun(@isempty,obj.fullDim_)));
					iComp = find_iComp(comp);
					if isempty(iComp), return, end
					idx = cell(nd,1);
					for i = 1:nd
						idx{i} = 1:size(obj.data_,i);
						if i==iDim, idx{i} = iComp; end
					end
					% XXX: This is ugly, what is a better way of doing this?
					switch nd
						case 2, dataNew = obj.data_(idx{1},idx{2});
						case 3, dataNew = obj.data_(idx{1},idx{2},idx{3});
						case 4, dataNew = obj.data_(idx{1},idx{2},idx{3},idx{4});
						case 5, dataNew = obj.data_(idx{1},idx{2},idx{3},idx{4},idx{5});
						case 6
							dataNew = obj.data_(idx{1},idx{2},idx{3},idx{4},idx{5},idx{6});
						otherwise, error('should no be here')
					end
					args = {obj.t_,dataNew,'TensorOrder',teno,'TensorBasis',basis};
					for i=2:nd
						if i==iDim, args = [args {'repres',{comp}}]; %#ok<AGROW>
						else args = [args {'repres',{}}]; %#ok<AGROW>
						end
					end
					res = TSeries(args{:});
				case 2
					error('not implemented')
				otherwise, error('should no be here')
			end
			function res = find_iComp(c)
				rep = obj.representation{iDim}; lRep = length(rep);
				if rep{1}==c, res = 1;
				elseif lRep>1 && rep{2}==c, res = 2;
				elseif lRep>2 && rep{3}==c, res = 3;
				else res = [];
				end
			end
		end
	end
	
=======
    end
    
    function obj = tlim(obj,tint)
      [idx,obj.t_] = obj.time.tlim(tint);
      nd = ndims(obj.data_);
      if nd>6, error('we cannot support more than 5 dimensions'), end % we cannot support more than 5 dimensions
      switch nd
        case 2, obj.data_ = obj.data_(idx,:);
        case 3, obj.data_ = obj.data_(idx,:,:,:);
        case 4, obj.data_ = obj.data_(idx,:,:,:,:);
        case 5, obj.data_ = obj.data_(idx,:,:,:,:,:);
        case 6, obj.data_ = obj.data_(idx,:,:,:,:,:,:);
        otherwise, error('should no be here')
      end
    end
  end
  
  methods (Access=protected)
    function res = getComponent(obj,comp)
      res = [];
      nd = ndims(obj.data_);
      if nd>6, error('we cannot support more than 5 dimensions'), end % we cannot support more than 5 dimensions
      teno = obj.tensorOrder_;
      if length(comp)~=teno, return, end
      basis = obj.BASIS{teno};
      if ~any(basis==comp(1)), return
      elseif length(comp)==2 && ~any(obj.BASIS(obj.tensorBasis_)==comp(2))
        return
      end
      switch obj.tensorOrder_
        case 0, error('should no be here')
        case 1
          iDim = find((~cellfun(@isempty,obj.fullDim_)));
          iComp = find_iComp(comp);
          if isempty(iComp), return, end
          idx = cell(nd,1);
          for i = 1:nd
            idx{i} = 1:size(obj.data_,i);
            if i==iDim, idx{i} = iComp; end
          end
          % XXX: This is ugly, what is a better way of doing this?
          switch nd
            case 2, dataNew = obj.data_(idx{1},idx{2});
            case 3, dataNew = obj.data_(idx{1},idx{2},idx{3});
            case 4, dataNew = obj.data_(idx{1},idx{2},idx{3},idx{4});
            case 5, dataNew = obj.data_(idx{1},idx{2},idx{3},idx{4},idx{5});
            case 6
              dataNew = obj.data_(idx{1},idx{2},idx{3},idx{4},idx{5},idx{6});
            otherwise, error('should no be here')
          end
          args = {obj.t_,dataNew,'TensorOrder',teno,'TensorBasis',basis};
          for i=2:nd
            if i==iDim, args = [args {'repres',{comp}}]; %#ok<AGROW>
            else args = [args {'repres',{}}]; %#ok<AGROW>
            end
          end
          res = TSeries(args{:});
        case 2
          error('not implemented')
        otherwise, error('should no be here')
      end
      function res = find_iComp(c)
        rep = obj.representation{iDim}; lRep = length(rep);
        if rep{1}==c, res = 1;
        elseif lRep>1 && rep{2}==c, res = 2;
        elseif lRep>2 && rep{3}==c, res = 3;
        else res = [];
        end
      end
    end
  end
  
>>>>>>> 94f4240a
end
<|MERGE_RESOLUTION|>--- conflicted
+++ resolved
@@ -1,373 +1,12 @@
 classdef TSeries
-<<<<<<< HEAD
-	%TSeries Generic time dependent variable
-	%   Time varibale has 2 fields: T - time [GenericTimeArray] and DATA
-	%
-	%   TS = TSeries(T,DATA,[ARGS])
-	%
-	%   ARGS:
-	%      'to','TensorOrder' - 0 (scalar-default), 1 (vector), 2 (tensor)
-	%      'tb','TensorBasis' -
-	%                           xyz (Cartesian)
-	%                           rtp (Spherical,colatitude)
-	%                           rlp (Spherical,latitude)
-	%                           rpz (Cylindrical)
-	%                           xy (Cartesian 2D)
-	%                           tp (Polar 2D)
-	%      'repres' - Representation for each of the dimensions of the DATA
-	%      as a cell array containing description of tensor dimensionality
-	%      or {} if the DATA dimension correspond to variables associated
-	%      with other independent variables of the data product, such and a
-	%      particle energy or a spectral frequency channel.
-	%
-	%      For more infor on representation see Cluster Metadata Dictionary
-	%           http://caa.estec.esa.int/caa/doc_format_meta.xml
-	%
-	%  ARGS MACROs:
-	%      'vec_xyz','vec_rtp','vec_rlp','vec_rpz' - 3D vectors
-	%      'vec_xy','vec_rt'                       - 2D vectors
-	%
-	%  Example:
-	%
-	%  epoch = EpochUnix(iso2epoch('2002-03-04T09:30:00Z')+(0:3));
-	%  data4x2 = [1 2; 3 4; 5 6; 7 8];
-	%  data4x3 = [1 2 3; 4 5 6; 7 8 9; 10 11 12];
-	%  data4x3x3 = rand(4,3,3);
-	%
-	%  % TensorOrder=1, 2 components of 2D vector
-	%  TsVec2DXY = TSeries(epoch,data4x2,'TensorOrder',1,'TensorBasis','xy',...
-	%          'repres',{'x','y'})
-	%
-	%  % Or using equvivalent macro
-	%  TsVec2DXY = TSeries(epoch,data4x2,'vec_xy')
-	%
-	%  % TensorOrder=1, 3 components of 3D vector
-	%  TsVec3DRTP = TSeries(epoch,data4x3,'vec_rtp')
-	%
-	%  % TensorOrder=1, 2 components (x,z) of incomplete 3D vector
-	%  TsVec3DXZ = TSeries(epoch,data4x2,'TensorOrder',1,'TensorBasis','xyz',...
-	%          'repres',{'x','z'})
-	%
-	%  % TensorOrder=2, 3x3 components of tensor (3D, default basis=xyz)
-	%  TsTen3D = TSeries(epoch,data4x3x3,'TensorOrder',2,...
-	%          'repres',{'x','y','z'},'repres',{'x','y','z'})
-	%
-	%  % TensorOrder=1, 3 energies x 3 components of vector (3D, spherical)
-	%  TsPflux = TSeries(epoch,data4x3x3,'TensorOrder',1,'TensorBasis','rtp',...
-	%          'repres',{},'repres',{'r','t','p'})
-	
-	
-	% ----------------------------------------------------------------------------
-	% "THE BEER-WARE LICENSE" (Revision 42):
-	% <yuri@irfu.se> wrote this file.  As long as you retain this notice you
-	% can do whatever you want with this stuff. If we meet some day, and you think
-	% this stuff is worth it, you can buy me a beer in return.   Yuri Khotyaintsev
-	% ----------------------------------------------------------------------------
-	
-	properties (Access=protected)
-		data_
-		t_ % GenericTimeArray
-		fullDim_
-		tensorOrder_ = 0;
-		tensorBasis_ = '';
-	end
-	
-	properties (Dependent = true)
-		data
-		time
-	end
-	
-	properties (SetAccess = immutable,Dependent = true)
-		tensorOrder
-		tensorBasis
-	end
-	
-	properties (Constant = true, Hidden = true)
-		MAX_TENSOR_ORDER = 2;
-		BASIS = {'xyz','rtp','rlp','rpz','xy','rp'};
-		BASIS_NAMES = {...
-			'Cartesian','Spherical,colatitude', 'Spherical,latitude','Cylindrical',...
-			'Cartesian 2D','Polar 2D'};
-	end
-	
-	properties (SetAccess = protected)
-		representation
-	end
-	
-	properties
-		name = '';
-		userData = [];
-	end
-	
-	methods
-		function obj = TSeries(t,data,varargin)
-			if  nargin == 0, obj.data_ = []; obj.t_ = []; return, end
-			
-			if nargin<2, error('2 inputs required'), end
-			if ~isa(t,'GenericTimeArray')
-				error('irf:GenericTimeArray:GenericTimeArray:badInputs',...
-					'T must be of GenericTimeArray type or derived from it')
-			end
-			if ~isnumeric(data)
-				error('irf:GenericTimeArray:GenericTimeArray:badInputs',...
-					'DATA must be numeric')
-			end
-			if size(data,1) ~= t.length()
-				error('irf:GenericTimeArray:GenericTimeArray:badInputs',...
-					'T and DATA must have the same number of records')
-			end
-			obj.data_ = data; obj.t_ = t;
-			obj.fullDim_ = cell(ndims(data),1);
-			obj.representation = cell(ndims(data),1); iDim = 1;
-			if ~isempty(obj.t_)
-				obj.representation{iDim} = obj.t_; iDim = iDim + 1;
-			end
-			
-			args = varargin;
-			flagTensorOrderSet = false; flagTensorBasisSet = false;
-			while ~isempty(args)
-				x = args{1}; args(1) = [];
-				switch lower(x)
-					case {'vec_xyz','vec_rtp','vec_rlp','vec_rpz'}
-						if ndims(obj.data_)>2, %#ok<ISMAT>
-							error('irf:GenericTimeArray:GenericTimeArray:badInputs',...
-								'DATA has more than 2 dimentions (needed for 3D vec)')
-						elseif size(obj.data_,2)~=3
-							error('irf:GenericTimeArray:GenericTimeArray:badInputs',...
-								'size(DATA,2) must be 3 for 3D vec')
-						end
-						obj.tensorOrder_ = 1; flagTensorOrderSet = true;
-						[~,iB] = intersect(obj.BASIS,x(5:7));
-						obj.tensorBasis_ = iB; flagTensorBasisSet = true;
-						obj.representation{2} = {x(5), x(6), x(7)};
-						obj.fullDim_{2} = true;
-					case {'vec_xy','vec_rt'}
-						if ndims(obj.data_)>2, %#ok<ISMAT>
-							error('irf:GenericTimeArray:GenericTimeArray:badInputs',...
-								'DATA has more than 2 dimentions (needed for 2D vec)')
-						elseif size(obj.data_,2)~=2
-							error('irf:GenericTimeArray:GenericTimeArray:badInputs',...
-								'size(DATA,2) must be 2 for 2D vec')
-						end
-						obj.tensorOrder_ = 1; flagTensorOrderSet = true;
-						[~,iB] = intersect(obj.BASIS,x(5:6));
-						obj.tensorBasis_ = iB; flagTensorBasisSet = true;
-						obj.representation{2} = {x(5), x(6)}; obj.fullDim_{2} = true;
-					case {'to','tensororder'}
-						if flagTensorOrderSet
-							error('irf:GenericTimeArray:GenericTimeArray:badInputs',...
-								'tensorOrder already set')
-						end
-						if ~isempty(args), y = args{1}; args(1) = [];
-						else
-							error('irf:GenericTimeArray:GenericTimeArray:badInputs',...
-								'tensorOrder requires a second argument')
-						end
-						if ~isempty(intersect(y,(0:1:obj.MAX_TENSOR_ORDER)))
-							obj.tensorOrder_ = y; flagTensorOrderSet = true;
-							if y>0,
-								% Check if we have any data dimension with 1..3 elements
-								found = false;
-								for i=2:ndims(obj.data_)
-									if size(obj.data_,i)<=3, found = true; break, end
-								end
-								if ~found,
-									error('irf:GenericTimeArray:GenericTimeArray:badInputs',...
-										'cannot construct tensor:all data dimensions have size<=3')
-								end
-								obj.tensorBasis_ = 1; % set default basis to XYZ
-							end
-						else
-							error('irf:GenericTimeArray:GenericTimeArray:badInputs',...
-								'tensorOrder must be 0<=tensorOrder<=%d',...
-								obj.MAX_TENSOR_ORDER)
-						end
-						
-					case {'tb','basis','tensorbasis'}
-						if flagTensorBasisSet
-							error('irf:GenericTimeArray:GenericTimeArray:badInputs',...
-								'tensorBasis already set')
-						end
-						if obj.tensorOrder_==0
-							error('irf:GenericTimeArray:GenericTimeArray:badInputs',...
-								'cannot set tensorBasis for a scalar (tensorOrder=0)')
-						end
-						if ~isempty(args), y = args{1}; args(1) = [];
-						else
-							error('irf:GenericTimeArray:GenericTimeArray:badInputs',...
-								'tensorBasis requires a second argument')
-						end
-						[~,iB] = intersect(obj.BASIS,y);
-						if ~isempty(iB)
-							obj.tensorBasis_ = iB; flagTensorBasisSet = true;
-						else
-							error('irf:GenericTimeArray:GenericTimeArray:badInputs',...
-								'tensorBais value not recognized')
-						end
-					case {'rep','repres','representation'}
-						if isempty(obj.tensorOrder_),
-							error('irf:GenericTimeArray:GenericTimeArray:badInputs',...
-								'Must specify TensorOrder first')
-						end
-						if iDim>ndims(data),
-							error('irf:GenericTimeArray:GenericTimeArray:badInputs',...
-								'Representation already set for all DATA dimensions')
-						end
-						if ~isempty(args), y = args{1}; args(1) = [];
-						else
-							error('irf:GenericTimeArray:GenericTimeArray:badInputs',...
-								'Representation requires a second argument')
-						end
-						if isempty(y) && iDim<ndims(data), iDim = iDim + 1;
-						else
-							[ok,msg] = validate_representation(y);
-							if ~isempty(ok),
-								obj.fullDim_{iDim}=ok; obj.representation{iDim} = y;
-								iDim = iDim + 1;
-							else
-								error('irf:GenericTimeArray:GenericTimeArray:badInputs',msg)
-							end
-						end
-					case 'depend'
-					otherwise
-						error('irf:GenericTimeArray:GenericTimeArray:badInputs',...
-							'Unknown parameter')
-				end
-			end
-			
-			% XXX: TODO Validate if we have non-empty Representation set for
-			% number of dimensions corresponding to tensor order
-			
-			function [ok,msg] = validate_representation(x)
-				ok = []; msg = '';
-				sDim = size(obj.data,iDim); tb = obj.BASIS{obj.tensorBasis_};
-				if sDim>length(tb),
-					msg = sprintf(...
-						'Dimension %d size %d>%d (Basis=%s) cannot have Representation. Use Depend instead',...
-						iDim,sDim,length(tb),tb);
-					return
-				end
-				if ~iscell(x),
-					msg = 'Representation requires a cell input'; return
-				end
-				if sDim~=length(x),
-					msg = sprintf('Representation requires a cell(%d) input',sDim);
-					return
-				end
-				if ~all(cellfun(@(x) ischar(x) && length(x)==1,x))
-					msg = sprintf(...
-						'Representation requires char(%d) cells elements',...
-						obj.tensorOrder_);
-					return
-				end
-				s = sprintf('%s',char(x)');
-				if length(s)~=length(unique(s))
-					msg = sprintf(...
-						'Representation (%s) contains repeating attributes',s);
-					return
-				end
-				s = unique(s);
-				c = length((intersect(tb,s)));
-				if c == 0, msg = sprintf('Unrecognized representation');
-				elseif length(s) == c, ok = true; % complete dim
-				elseif length(s) < c, ok = false; % incomplete dim
-				elseif length(s) > c
-					d = setdiff(s,tb); s1 = sprintf('%s',char(d)');
-					msg = sprintf(...
-						'Unrecognized entries (%s) for representation ''%s''',s1,tb);
-				else error('should not be here')
-				end
-			end
-		end
-		
-		function value = get.data(obj)
-			value = obj.data_;
-		end
-		
-		function value = get.time(obj)
-			value = obj.t_;
-		end
-		function value = t(obj)
-			value = obj.t_;
-		end
-		
-		function value = get.tensorBasis(obj)
-			value = [obj.BASIS{obj.tensorBasis_}...
-				' (' obj.BASIS_NAMES{obj.tensorBasis_} ')'];
-		end
-		
-		function value = get.tensorOrder(obj)
-			value = obj.tensorOrder_;
-		end
-		
-		%Components
-		function y = x(obj)
-			%access X component
-			y = getComponent(obj,'x'); if isempty(y), error('cannot get X'), end
-		end
-		function y = y(obj)
-			%access Y component
-			y = getComponent(obj,'y'); if isempty(y), error('cannot get Y'), end
-		end
-		function y = z(obj)
-			%access Z component
-			y = getComponent(obj,'z'); if isempty(y), error('cannot get Z'), end
-		end
-		function y = r(obj)
-			%access R component
-			y = getComponent(obj,'r'); if isempty(y), error('cannot get R'), end
-		end
-%		function y = t(obj)
-			%access T(theta) component
-%			y = getComponent(obj,'t'); if isempty(y), error('cannot get T'), end
-%		end
-		function y = p(obj)
-			%access P(phi) component
-			y = getComponent(obj,'p'); if isempty(y), error('cannot get P'), end
-		end
-		function y = l(obj)
-			%access L(lambda) component
-			y = getComponent(obj,'l'); if isempty(y), error('cannot get L'), end
-		end
-		
-		function obj = set.data(obj,value)
-			if all(size(value) == size(obj.data_)), obj.data_ = value;
-			else
-				error('irf:GenericTimeArray:setdata:badInputs',...
-					'size of DATA cannot be changed')
-			end
-		end
-		
-		function obj = set.time(obj,value)
-			if ~isa(t,'GenericTimeArray')
-				error('irf:GenericTimeArray:sett:badInputs',...
-					'T must be of GenericTimeArray type or derived from it')
-			end
-			if value.length() ~= obj.length()
-				error('irf:GenericTimeArray:sett:badInputs',...
-					'T must have the same number of records')
-			end
-			obj.t_ = value;
-		end
-		
-		function res = isempty(obj)
-			res = isempty(obj.t_);
-		end
-		
-		function l = length(obj)
-			if isempty(obj.t_), l = 0;
-			else l = obj.t_.length();
-			end
-		end
-=======
   %TSeries Generic time dependent variable
-  %   Time varibale has 2 fields: T - time [GenericTimeArray] and DATA 
+  %   Time varibale has 2 fields: T - time [GenericTimeArray] and DATA
   %
   %   TS = TSeries(T,DATA,[ARGS])
   %
   %   ARGS:
   %      'to','TensorOrder' - 0 (scalar-default), 1 (vector), 2 (tensor)
-  %      'tb','TensorBasis' - 
+  %      'tb','TensorBasis' -
   %                           xyz (Cartesian)
   %                           rtp (Spherical,colatitude)
   %                           rlp (Spherical,latitude)
@@ -376,8 +15,8 @@
   %                           tp (Polar 2D)
   %      'repres' - Representation for each of the dimensions of the DATA
   %      as a cell array containing description of tensor dimensionality
-  %      or {} if the DATA dimension correspond to variables associated 
-  %      with other independent variables of the data product, such and a 
+  %      or {} if the DATA dimension correspond to variables associated
+  %      with other independent variables of the data product, such and a
   %      particle energy or a spectral frequency channel.
   %
   %      For more infor on representation see Cluster Metadata Dictionary
@@ -407,7 +46,7 @@
   %  % TensorOrder=1, 2 components (x,z) of incomplete 3D vector
   %  TsVec3DXZ = TSeries(epoch,data4x2,'TensorOrder',1,'TensorBasis','xyz',...
   %          'repres',{'x','z'})
-  %  
+  %
   %  % TensorOrder=2, 3x3 components of tensor (3D, default basis=xyz)
   %  TsTen3D = TSeries(epoch,data4x3x3,'TensorOrder',2,...
   %          'repres',{'x','y','z'},'repres',{'x','y','z'})
@@ -454,7 +93,7 @@
     representation
   end
   
-  properties 
+  properties
     name = '';
     userData = [];
   end
@@ -499,7 +138,7 @@
             obj.tensorOrder_ = 1; flagTensorOrderSet = true;
             [~,iB] = intersect(obj.BASIS,x(5:7));
             obj.tensorBasis_ = iB; flagTensorBasisSet = true;
-            obj.representation{2} = {x(5), x(6), x(7)}; 
+            obj.representation{2} = {x(5), x(6), x(7)};
             obj.fullDim_{2} = true;
           case {'vec_xy','vec_rt'}
             if ndims(obj.data_)>2, %#ok<ISMAT>
@@ -523,7 +162,7 @@
               error('irf:GenericTimeArray:GenericTimeArray:badInputs',...
                 'tensorOrder requires a second argument')
             end
-            if ~isempty(intersect(y,(0:1:obj.MAX_TENSOR_ORDER)))  
+            if ~isempty(intersect(y,(0:1:obj.MAX_TENSOR_ORDER)))
               obj.tensorOrder_ = y; flagTensorOrderSet = true;
               if y>0,
                 % Check if we have any data dimension with 1..3 elements
@@ -572,7 +211,7 @@
             if iDim>ndims(data),
               error('irf:GenericTimeArray:GenericTimeArray:badInputs',...
                 'Representation already set for all DATA dimensions')
-            end 
+            end
             if ~isempty(args), y = args{1}; args(1) = [];
             else
               error('irf:GenericTimeArray:GenericTimeArray:badInputs',...
@@ -591,7 +230,7 @@
           case 'depend'
           otherwise
             error('irf:GenericTimeArray:GenericTimeArray:badInputs',...
-                'Unknown parameter')
+              'Unknown parameter')
         end
       end
       
@@ -607,10 +246,10 @@
             iDim,sDim,length(tb),tb);
           return
         end
-        if ~iscell(x), 
+        if ~iscell(x)
           msg = 'Representation requires a cell input'; return
         end
-        if sDim~=length(x), 
+        if sDim~=length(x)
           msg = sprintf('Representation requires a cell(%d) input',sDim);
           return
         end
@@ -626,7 +265,7 @@
             'Representation (%s) contains repeating attributes',s);
           return
         end
-        s = unique(s); 
+        s = unique(s);
         c = length((intersect(tb,s)));
         if c == 0, msg = sprintf('Unrecognized representation');
         elseif length(s) == c, ok = true; % complete dim
@@ -647,7 +286,10 @@
     function value = get.time(obj)
       value = obj.t_;
     end
-    
+    function value = t(obj)
+      value = obj.t_;
+    end
+   
     function value = get.tensorBasis(obj)
       value = [obj.BASIS{obj.tensorBasis_}...
         ' (' obj.BASIS_NAMES{obj.tensorBasis_} ')'];
@@ -678,10 +320,10 @@
       %access R component
       y = getComponent(obj,'r'); if isempty(y), error('cannot get R'), end
     end
-    function y = t(obj)
+%    function y = t(obj)
       %access T(theta) component
-      y = getComponent(obj,'t'); if isempty(y), error('cannot get T'), end
-    end
+%      y = getComponent(obj,'t'); if isempty(y), error('cannot get T'), end
+%    end
     function y = p(obj)
       %access P(phi) component
       y = getComponent(obj,'p'); if isempty(y), error('cannot get P'), end
@@ -720,125 +362,60 @@
       else l = obj.t_.length();
       end
     end
-    
->>>>>>> 94f4240a
-		function obj = plus(obj,inp)
-			if isnumeric(inp) 
-				if numel(inp) == 1
-					obj.data_ = obj.data_ + inp;
-				else
-					sizeInp = size(inp);
-					sizeObj = size(obj.data);
-					if numel(sizeInp) == numel(sizeObj) && ...
-							sizeInp(1) == 1 && ...
-							all(sizeInp(2:end) == sizeObj(2:end))
-						obj.data_ = obj.data_ + repmat(inp,[sizeObj(1) ones(1,numel(sizeInp)-1)]);
-					end
-				end
-			else
-				error('Plus not defined');
-			end
-    end
-    
+    function obj = plus(obj,inp)
+      if isnumeric(inp) 
+        if numel(inp) == 1
+          obj.data_ = obj.data_ + inp;
+        else
+          sizeInp = size(inp);
+          sizeObj = size(obj.data);
+          if numel(sizeInp) == numel(sizeObj) && ...
+              sizeInp(1) == 1 && ...
+              all(sizeInp(2:end) == sizeObj(2:end))
+            obj.data_ = obj.data_ + repmat(inp,[sizeObj(1) ones(1,numel(sizeInp)-1)]);
+          end
+        end
+      else
+        error('Plus not defined');
+      end
+    end
     function obj = minus(obj,inp)
-			if isnumeric(inp) && ...
-					((numel(inp) == 1) || (size(inp,2) == size(obj.data_,2)))
-				obj.data_ = obj.data_ - inp;
-			else
-				error('Plus not defined');
-			end
-    end
-    
-		function obj = mtimes(obj,inp)
-			if isnumeric(inp) && numel(inp) == 1,
-				obj.data_ = obj.data_ * inp;
-			else
-				error('mtimes not defined');
-			end
-<<<<<<< HEAD
-		end
-		function [varargout] = subsref(obj,idx)
-			%SUBSREF handle indexing
-			switch idx(1).type
-				% Use the built-in subsref for dot notation
-				case '.'
-					[varargout{1:nargout}] = builtin('subsref',obj,idx);
-				case '()'
-					tmpEpoch = builtin('subsref',obj.time,idx(1));
-					obj.t_ = tmpEpoch;
-					idxTmp = repmat({':'}, ndims(obj.data), 1);
-					idxTmp(1) = idx(1).subs;
-					obj.data_ = obj.data_(idxTmp{:});
-					if numel(idx) > 1,
-						obj = builtin('subsref',obj,idx(2:end));
-					end
-					[varargout{1:nargout}] = obj;
-				case '{}'
-					error('irf:GenericTimeArray:subsref',...
-						'Not a supported subscripted reference')
-			end
-		end
-		
-	end
-	
-	methods (Access=protected)
-		function res = getComponent(obj,comp)
-			res = [];
-			nd = ndims(obj.data_);
-			if nd>6, return, end % we cannot support more than 5 dimensions
-			teno = obj.tensorOrder_;
-			if length(comp)~=teno, return, end
-			basis = obj.BASIS{teno};
-			if ~any(basis==comp(1)), return
-			elseif length(comp)==2 && ~any(obj.BASIS(obj.tensorBasis_)==comp(2))
-				return
-			end
-			switch obj.tensorOrder_
-				case 0, error('should no be here')
-				case 1
-					iDim = find((~cellfun(@isempty,obj.fullDim_)));
-					iComp = find_iComp(comp);
-					if isempty(iComp), return, end
-					idx = cell(nd,1);
-					for i = 1:nd
-						idx{i} = 1:size(obj.data_,i);
-						if i==iDim, idx{i} = iComp; end
-					end
-					% XXX: This is ugly, what is a better way of doing this?
-					switch nd
-						case 2, dataNew = obj.data_(idx{1},idx{2});
-						case 3, dataNew = obj.data_(idx{1},idx{2},idx{3});
-						case 4, dataNew = obj.data_(idx{1},idx{2},idx{3},idx{4});
-						case 5, dataNew = obj.data_(idx{1},idx{2},idx{3},idx{4},idx{5});
-						case 6
-							dataNew = obj.data_(idx{1},idx{2},idx{3},idx{4},idx{5},idx{6});
-						otherwise, error('should no be here')
-					end
-					args = {obj.t_,dataNew,'TensorOrder',teno,'TensorBasis',basis};
-					for i=2:nd
-						if i==iDim, args = [args {'repres',{comp}}]; %#ok<AGROW>
-						else args = [args {'repres',{}}]; %#ok<AGROW>
-						end
-					end
-					res = TSeries(args{:});
-				case 2
-					error('not implemented')
-				otherwise, error('should no be here')
-			end
-			function res = find_iComp(c)
-				rep = obj.representation{iDim}; lRep = length(rep);
-				if rep{1}==c, res = 1;
-				elseif lRep>1 && rep{2}==c, res = 2;
-				elseif lRep>2 && rep{3}==c, res = 3;
-				else res = [];
-				end
-			end
-		end
-	end
-	
-=======
-    end
-    
+      if isnumeric(inp) && ...
+          ((numel(inp) == 1) || (size(inp,2) == size(obj.data_,2)))
+        obj.data_ = obj.data_ - inp;
+      else
+        error('Plus not defined');
+      end
+    end
+    function obj = mtimes(obj,inp)
+      if isnumeric(inp) && numel(inp) == 1,
+        obj.data_ = obj.data_ * inp;
+      else
+        error('mtimes not defined');
+      end
+    end
+    function [varargout] = subsref(obj,idx)
+      %SUBSREF handle indexing
+      switch idx(1).type
+        % Use the built-in subsref for dot notation
+        case '.'
+          [varargout{1:nargout}] = builtin('subsref',obj,idx);
+        case '()'
+          tmpEpoch = builtin('subsref',obj.time,idx(1));
+          obj.t_ = tmpEpoch;
+          idxTmp = repmat({':'}, ndims(obj.data), 1);
+          idxTmp(1) = idx(1).subs;
+          obj.data_ = obj.data_(idxTmp{:});
+          if numel(idx) > 1,
+            obj = builtin('subsref',obj,idx(2:end));
+          end
+          [varargout{1:nargout}] = obj;
+        case '{}'
+          error('irf:GenericTimeArray:subsref',...
+            'Not a supported subscripted reference')
+      end
+    end
+
     function obj = tlim(obj,tint)
       [idx,obj.t_] = obj.time.tlim(tint);
       nd = ndims(obj.data_);
@@ -909,5 +486,4 @@
     end
   end
   
->>>>>>> 94f4240a
 end
